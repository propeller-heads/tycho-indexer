use std::collections::{hash_map::Entry, HashSet};

use async_trait::async_trait;
use chrono::{NaiveDateTime, Utc};
use diesel_async::RunQueryDsl;
use ethers::utils::keccak256;
use tracing::instrument;

<<<<<<< HEAD
use crate::{
    hex_bytes::Bytes,
    storage::{
        AccountToContractStore, Address, Balance, BlockOrTimestamp, ChangeType, Code,
        ContractDelta, ContractId, ContractStateGateway, ContractStore, StorableBlock,
        StorableContract, StorableToken, StorableTransaction, StoreKey, StoreVal, TxHash, Version,
    },
=======
use crate::storage::{
    AccountToContractStore, Address, Balance, BlockIdentifier, BlockOrTimestamp, ChangeType, Code,
    ContractDelta, ContractId, ContractStateGateway, ContractStore, StorableBlock,
    StorableContract, StorableToken, StorableTransaction, StoreKey, StoreVal, TxHash, Version,
>>>>>>> 5de4168b
};
use tycho_types::Bytes;

use self::versioning::{apply_delta_versioning, apply_versioning};

use super::*;

struct CreatedOrDeleted<T> {
    /// Accounts that were created (and deltas are equal to their updates)
    created: HashSet<Address>,
    /// Accounts that were deleted and needed restoring to get correct deltas.
    restored: HashMap<Address, T>,
}

// Private methods
impl<B, TX, A, D, T> PostgresGateway<B, TX, A, D, T>
where
    B: StorableBlock<orm::Block, orm::NewBlock, i64>,
    TX: StorableTransaction<orm::Transaction, orm::NewTransaction, i64>,
    D: ContractDelta + From<A>,
    A: StorableContract<orm::Contract, orm::NewContract, i64>,
    T: StorableToken<orm::Token, orm::NewToken, i64>,
{
    /// Retrieves the changes in balance for all accounts of a chain.
    ///
    /// See [ContractStateGateway::get_accounts_delta] for more information on
    /// the mechanics of this method regarding version timestamps.
    ///
    /// # Returns
    /// This method returns a mapping from each account id to its respective `Balance`. The returned
    /// map indicates the new balance that needs to be applied to reach the desired target
    /// version.
    #[instrument(skip(self, conn))]
    async fn get_balance_deltas(
        &self,
        chain_id: i64,
        start_version_ts: &NaiveDateTime,
        target_version_ts: &NaiveDateTime,
        conn: &mut AsyncPgConnection,
    ) -> Result<HashMap<i64, Balance>, StorageError> {
        use schema::account_balance::dsl::*;
        let res = if start_version_ts <= target_version_ts {
            let changed_account_ids = account_balance
                .inner_join(schema::account::table.inner_join(schema::chain::table))
                .filter(schema::chain::id.eq(chain_id))
                .filter(valid_from.gt(start_version_ts))
                .filter(valid_from.le(target_version_ts))
                .select(account_id)
                .distinct()
                .into_boxed();

            account_balance
                .inner_join(schema::transaction::table)
                .filter(account_id.eq_any(changed_account_ids))
                .filter(valid_from.le(target_version_ts))
                .filter(
                    valid_to
                        .gt(target_version_ts)
                        .or(valid_to.is_null()),
                )
                .select((account_id, balance))
                .order_by((account_id, valid_from.desc(), schema::transaction::index.desc()))
                .distinct_on(account_id)
                .get_results::<(i64, Balance)>(conn)
                .await?
                .into_iter()
                .collect::<HashMap<i64, Balance>>()
        } else {
            let changed_account_ids = account_balance
                .inner_join(schema::account::table.inner_join(schema::chain::table))
                .filter(schema::chain::id.eq(chain_id))
                .filter(valid_from.gt(target_version_ts))
                .filter(valid_from.le(start_version_ts))
                .select(account_id)
                .distinct()
                .into_boxed();

            account_balance
                .inner_join(schema::transaction::table)
                .filter(account_id.eq_any(changed_account_ids))
                .filter(valid_from.le(target_version_ts))
                .filter(
                    valid_to
                        .gt(target_version_ts)
                        .or(valid_to.is_null()),
                )
                .select((account_id, balance))
                .order_by((account_id, valid_from.asc(), schema::transaction::index.asc()))
                .distinct_on(account_id)
                .get_results::<(i64, Bytes)>(conn)
                .await?
                .into_iter()
                .collect::<HashMap<i64, Bytes>>()
        };
        Ok(res)
    }

    /// Retrieves the changes in code for all accounts of a chain.
    ///
    /// See [ContractStateGateway::get_accounts_delta] for more information on
    /// the mechanics of this method regarding version timestamps.
    ///
    /// # Returns
    /// This method returns a mapping from each account id to its respective
    /// `Code`. The returned map indicates the new code that needs to be applied
    /// to reach the desired target version.
    #[instrument(skip(self, conn))]
    async fn get_code_deltas(
        &self,
        chain_id: i64,
        start_version_ts: &NaiveDateTime,
        target_version_ts: &NaiveDateTime,
        conn: &mut AsyncPgConnection,
    ) -> Result<HashMap<i64, Code>, StorageError> {
        use schema::contract_code::dsl::*;
        let res = if start_version_ts <= target_version_ts {
            let changed_account_ids = contract_code
                .inner_join(schema::account::table.inner_join(schema::chain::table))
                .filter(schema::chain::id.eq(chain_id))
                .filter(valid_from.gt(start_version_ts))
                .filter(valid_from.le(target_version_ts))
                .select(account_id)
                .distinct()
                .into_boxed();

            contract_code
                .inner_join(schema::transaction::table)
                .filter(account_id.eq_any(changed_account_ids))
                .filter(valid_from.le(target_version_ts))
                .filter(
                    valid_to
                        .gt(target_version_ts)
                        .or(valid_to.is_null()),
                )
                .select((account_id, code))
                .order_by((account_id, valid_from.desc(), schema::transaction::index.desc()))
                .distinct_on(account_id)
                .get_results::<(i64, Code)>(conn)
                .await?
                .into_iter()
                .collect::<HashMap<i64, Code>>()
        } else {
            let changed_account_ids = contract_code
                .inner_join(schema::account::table.inner_join(schema::chain::table))
                .filter(schema::chain::id.eq(chain_id))
                .filter(valid_from.gt(target_version_ts))
                .filter(valid_from.le(start_version_ts))
                .select(account_id)
                .distinct()
                .into_boxed();

            contract_code
                .inner_join(schema::transaction::table)
                .filter(account_id.eq_any(changed_account_ids))
                .filter(valid_from.le(target_version_ts))
                .filter(
                    valid_to
                        .gt(target_version_ts)
                        .or(valid_to.is_null()),
                )
                .select((account_id, code))
                .order_by((account_id, valid_from.asc(), schema::transaction::index.asc()))
                .distinct_on(account_id)
                .get_results::<(i64, Code)>(conn)
                .await?
                .into_iter()
                .collect::<HashMap<i64, Code>>()
        };
        Ok(res)
    }

    /// Retrieves the changes in slots for all accounts of a chain.
    ///
    /// See [ContractStateGateway::get_accounts_delta] for more information on
    /// the mechanics of this method regarding version timestamps.
    ///
    /// # Returns
    /// This method returns a mapping from each account id to a `ContractStore`.
    /// The returned store entries indicate the updates needed to reach the specified target
    /// version.
    #[instrument(skip(self, conn))]
    async fn get_slots_delta(
        &self,
        chain_id: i64,
        start_version_ts: &NaiveDateTime,
        target_version_ts: &NaiveDateTime,
        conn: &mut AsyncPgConnection,
    ) -> Result<HashMap<i64, ContractStore>, StorageError> {
        let changed_values = if start_version_ts <= target_version_ts {
            // Going forward
            //                  ]     changes to forward   ]
            // -----------------|--------------------------|
            //                start                     target
            // We query for changes between start and target version. Then sort
            // these by account and slot by change time in a desending matter
            // (latest change first). Next we deduplicate by account and slot.
            // Finally we select the value column to give us the latest value
            // within the version range.
            schema::contract_storage::table
                .inner_join(schema::account::table.inner_join(schema::chain::table))
                .filter(schema::chain::id.eq(chain_id))
                .filter(schema::contract_storage::valid_from.gt(start_version_ts))
                .filter(schema::contract_storage::valid_from.le(target_version_ts))
                .order_by((
                    schema::account::id,
                    schema::contract_storage::slot,
                    schema::contract_storage::valid_from.desc(),
                    schema::contract_storage::ordinal.desc(),
                ))
                .select((
                    schema::account::id,
                    schema::contract_storage::slot,
                    schema::contract_storage::value,
                ))
                .distinct_on((schema::account::id, schema::contract_storage::slot))
                .get_results::<(i64, StoreKey, Option<StoreVal>)>(conn)
                .await?
        } else {
            // Going backwards
            //                  ]     changes to revert    ]
            // -----------------|--------------------------|
            //                target                     start
            // We query for changes between target and start version. Then sort
            // these for each account and slot by change time in an ascending
            // manner. Next, we deduplicate by taking the first row for each
            // account and slot. Finally we select the previous_value column to
            // give us the value before this first change within the version
            // range.
            schema::contract_storage::table
                .inner_join(schema::account::table.inner_join(schema::chain::table))
                .filter(schema::chain::id.eq(chain_id))
                .filter(schema::contract_storage::valid_from.gt(target_version_ts))
                .filter(schema::contract_storage::valid_from.le(start_version_ts))
                .order_by((
                    schema::account::id.asc(),
                    schema::contract_storage::slot.asc(),
                    schema::contract_storage::valid_from.asc(),
                    schema::contract_storage::ordinal.asc(),
                ))
                .select((
                    schema::account::id,
                    schema::contract_storage::slot,
                    schema::contract_storage::previous_value,
                ))
                .distinct_on((schema::account::id, schema::contract_storage::slot))
                .get_results::<(i64, Bytes, Option<Bytes>)>(conn)
                .await?
        };
        let mut result: HashMap<i64, ContractStore> = HashMap::new();
        for (cid, raw_key, raw_val) in changed_values.into_iter() {
            match result.entry(cid) {
                Entry::Occupied(mut e) => {
                    e.get_mut().insert(raw_key, raw_val);
                }
                Entry::Vacant(e) => {
                    let mut contract_storage = HashMap::new();
                    contract_storage.insert(raw_key, raw_val);
                    e.insert(contract_storage);
                }
            }
        }
        Ok(result)
    }

    /// Fetch deleted or created account deltas
    ///
    /// # Operations
    ///   
    /// 1. Going Forward (`start < target`):
    ///     - a) If an account was deleted, emit an empty delta with [ChangeType::Deletion].
    ///     - b) If an account was created, emit an already collected update delta but with
    ///       [ChangeType::Creation].. No need to fetch the state at the `target_version` as by
    ///       design we emit newly created contracts and their components when going forward.
    ///  
    /// 2. Going Backward (`target < start`):
    ///     - a) If an account was deleted, it restores the account. Therefore, it needs to retrieve
    ///       the account state at `target` and emits the account with [ChangeType::Creation].
    ///     - b) If an account was created, emit an empty delta with [ChangeType::Deletion].
    ///
    /// We boil down the rules above into two simple operations:
    ///     - The cases from 1b, are simple we just need to record which
    ///     accounts are affected by 1b and then mark existing deltas as created
    ///     - The remaining cases will require new deltas to be constructed,
    ///     those are either restores (2a) or empty deltas indicating deletions
    ///     (1a & 2b)
    ///
    /// # Returns
    ///     
    /// The CreatedOrDeleted struct. It contains accounts that fall under 1a within it's created
    /// attribute. We can use this attribute to satisfy the first operation. It also contains new
    /// restored / deleted delta structs withing the `restored` attribute with which we can satisfy
    /// the second rule.
    #[instrument(skip(self, conn))]
    async fn get_created_or_deleted_accounts(
        &self,
        chain: &Chain,
        start_version_ts: &NaiveDateTime,
        target_version_ts: &NaiveDateTime,
        conn: &mut AsyncPgConnection,
    ) -> Result<CreatedOrDeleted<D>, StorageError> {
        // Find created or deleted Accounts
        let cod_accounts: Vec<orm::Account> = {
            use schema::account::dsl::*;
            let (start, end) = if start_version_ts < target_version_ts {
                (start_version_ts, target_version_ts)
            } else {
                (target_version_ts, start_version_ts)
            };
            account
                .filter(
                    (deleted_at
                        .gt(start)
                        .and(deleted_at.le(end)))
                    .or(created_at
                        .gt(start)
                        .and(created_at.le(end))),
                )
                .select(orm::Account::as_select())
                .get_results::<orm::Account>(conn)
                .await?
        };
        // Handle creation and deletion of same account within range. Currently
        // not properly supported. We only check for the existence of such a
        // problematic situation see (PR#30).
        // - forward
        //      1. c + d -> current: not present, target: not present => noop
        //      2. c + d + c -> current: present, target: present => emit created, merge with
        //         updates after creation
        //      3. d + c -> current: present, target: present     => emit created, merge with
        //         updates after creation
        //      4. d + c + d -> current: present, target: not present => emit deletion
        // - backward
        //      5. c + d -> current: not present, target: not preset => noop
        //      6. c + d + c -> current: present, target: not preset => emit delete
        //      7. d + c -> current: present, target: present => restore at target
        //      8. d + c + d -> current: not present, target: present => restore at target
        //
        // The easiest will be to check for these situations, then load the complete state at
        // target.
        if cod_accounts.iter().any(|acc| {
            if start_version_ts < target_version_ts {
                let one = acc
                    .created_at
                    .map(|ts| start_version_ts < &ts && &ts <= target_version_ts)
                    .unwrap_or(false);
                let two = acc
                    .deleted_at
                    .map(|ts| start_version_ts < &ts && &ts <= target_version_ts)
                    .unwrap_or(false);
                one && two
            } else {
                let one = acc
                    .created_at
                    .map(|ts| target_version_ts < &ts && &ts <= start_version_ts)
                    .unwrap_or(false);
                let two = acc
                    .deleted_at
                    .map(|ts| target_version_ts < &ts && &ts <= start_version_ts)
                    .unwrap_or(false);
                one && two
            }
        }) {
            return Err(StorageError::Unexpected(format!(
                "Found account that was deleted and created within range {} - {}!",
                start_version_ts, target_version_ts
            )));
        }

        // The code below assumes that no account is deleted or created more
        // than once within the given version range.
        let (mark_created, cod_deltas) = if start_version_ts > target_version_ts {
            // going backwards
            let deleted_addresses: Vec<Address> = cod_accounts
                .iter()
                .filter(|a| a.deleted_at.is_some())
                .map(|a| a.address.clone())
                .collect::<Vec<_>>();

            // Restore full state delta at from target version for accounts that were deleted
            let version = Some(Version::from_ts(*target_version_ts));
            let restored: HashMap<Address, D> = self
                .get_contracts(chain, Some(&deleted_addresses), version.as_ref(), true, conn)
                .await?
                .into_iter()
                .map(|acc| (acc.address().clone(), acc.into()))
                .collect::<HashMap<Address, D>>();

            let deltas = cod_accounts
                .iter()
                .map(|acc| -> Result<_, StorageError> {
                    let update = if let Some(update) = restored.get(&acc.address) {
                        // assuming these have ChangeType created
                        update.clone()
                    } else {
                        D::from_storage(
                            chain,
                            &acc.address,
                            None,
                            None,
                            None,
                            ChangeType::Deletion,
                        )?
                    };
                    Ok((acc.address.clone(), update))
                })
                .collect::<Result<HashMap<_, _>, _>>()?;

            // ensure all accounts have a restore delta
            cod_accounts
                .iter()
                .map(|v| {
                    deltas
                        .contains_key(&v.address)
                        .then_some(v)
                        .ok_or_else(|| {
                            StorageError::Unexpected(format!(
                                "Fatal: Missing account 0x{} detected in delta changes!",
                                hex::encode(&v.address),
                            ))
                        })
                })
                .collect::<Result<Vec<_>, _>>()?;
            (HashSet::<Bytes>::new(), deltas)
        } else {
            let (deleted, created): (Vec<_>, Vec<_>) = cod_accounts
                .into_iter()
                .partition(|acc| acc.deleted_at.is_some());
            let created: HashSet<_> = created
                .into_iter()
                .map(|acc| acc.address)
                .collect();
            let deltas = deleted
                .iter()
                .map(|acc| {
                    let update = D::from_storage(
                        chain,
                        &acc.address,
                        None,
                        None,
                        None,
                        ChangeType::Deletion,
                    )?;
                    Ok((acc.address.clone(), update))
                })
                .collect::<Result<HashMap<_, _>, StorageError>>()?;
            (created, deltas)
        };
        Ok(CreatedOrDeleted { created: mark_created, restored: cod_deltas })
    }

    /// Upserts slots for a given contract.
    ///
    /// Upserts slots from multiple accounts. To correctly track changes, it is necessary that each
    /// slot modification is associated with the transaction that actually changed the slots.
    ///
    /// # Parameters
    /// - `slots` A hashmap containing only the changed slots. Grouped first by the transaction
    ///   database id that contained the changes, then by account address. Slots that were changed
    ///   to 0 are expected to be included here.
    ///
    /// # Returns
    /// An empty `Ok(())` if the operation succeeded. Will raise an error if any
    /// of the related entities can not be found: e.g. one of the referenced
    /// transactions or accounts is not or not yet persisted.
    #[instrument(skip_all)]
    async fn upsert_slots(
        &self,
        slots: HashMap<i64, AccountToContractStore>,
        conn: &mut AsyncPgConnection,
    ) -> Result<(), StorageError> {
        let txns: HashSet<_> = slots.keys().copied().collect();
        let tx_ids: HashMap<i64, (i64, NaiveDateTime)> = schema::transaction::table
            .inner_join(schema::block::table)
            .filter(schema::transaction::id.eq_any(txns))
            .select((schema::transaction::id, (schema::transaction::index, schema::block::ts)))
            .get_results::<(i64, (i64, NaiveDateTime))>(conn)
            .await?
            .into_iter()
            .collect();
        #[allow(clippy::mutable_key_type)]
        let accounts: HashSet<_> = slots
            .iter()
            .flat_map(|(_, contract_slots)| contract_slots.keys())
            .collect();
        let account_ids: HashMap<Bytes, i64> = schema::account::table
            .filter(schema::account::address.eq_any(accounts))
            .select((schema::account::address, schema::account::id))
            .get_results::<(Bytes, i64)>(conn)
            .await?
            .into_iter()
            .collect();

        let mut new_entries = Vec::new();
        for (modify_tx, contract_storage) in slots.iter() {
            let (tx_index, block_ts) = tx_ids.get(modify_tx).ok_or_else(|| {
                StorageError::NoRelatedEntity(
                    "Transaction".into(),
                    "ContractStorage".into(),
                    format!("{}", modify_tx),
                )
            })?;
            for (address, storage) in contract_storage.iter() {
                let account_id = account_ids
                    .get(address)
                    .ok_or_else(|| {
                        StorageError::NoRelatedEntity(
                            "Account".into(),
                            "ContractStorage".into(),
                            hex::encode(address),
                        )
                    })?;
                for (slot, value) in storage.iter() {
                    new_entries.push(orm::NewSlot {
                        slot,
                        value: value.as_ref(),
                        previous_value: None,
                        account_id: *account_id,
                        modify_tx: *modify_tx,
                        ordinal: *tx_index,
                        valid_from: *block_ts,
                        valid_to: None,
                    })
                }
            }
        }
        apply_delta_versioning::<_, orm::ContractStorage>(&mut new_entries, conn).await?;
        diesel::insert_into(schema::contract_storage::table)
            .values(&new_entries)
            .execute(conn)
            .await?;
        Ok(())
    }

    /// Retrieve contract slots.
    ///
    /// Retrieve the storage slots of contracts at a given time/version.
    ///
    /// Will return the slots state after the given block/timestamp. Later we
    /// might change to use VersionResult, but for now we keep it simple. Using
    /// anything else then Version::Last is currently not supported.
    ///
    /// # Parameters
    /// - `chain` The chain for which to retrieve slots for.
    /// - `contracts` Optionally allows filtering by contract address.
    /// - `at` The version at which to retrieve slots. None retrieves the latest
    /// - `conn` The database handle or connection. state.
    #[instrument(skip(self, contracts, conn))]
    async fn get_contract_slots(
        &self,
        chain: &Chain,
        contracts: Option<&[Address]>,
        at: Option<&Version>,
        conn: &mut AsyncPgConnection,
    ) -> Result<HashMap<Address, ContractStore>, StorageError> {
        let version_ts = match &at {
            Some(version) => version.to_ts(conn).await?,
            None => Utc::now().naive_utc(),
        };

        let slots = {
            use schema::{account, contract_storage::dsl::*};

            let chain_id = self.get_chain_id(chain);
            let mut q = contract_storage
                .inner_join(account::table)
                .filter(account::chain_id.eq(chain_id))
                .filter(
                    valid_from.le(version_ts).and(
                        valid_to
                            .gt(version_ts)
                            .or(valid_to.is_null()),
                    ),
                )
                .order_by((account::id, slot, valid_from.desc(), ordinal.desc()))
                .select((account::id, slot, value))
                .distinct_on((account::id, slot))
                .into_boxed();
            if let Some(addresses) = contracts {
                #[allow(clippy::mutable_key_type)]
                let filter_val: HashSet<_> = addresses.iter().collect();
                q = q.filter(account::address.eq_any(filter_val));
            }
            q.get_results::<(i64, Bytes, Option<Bytes>)>(conn)
                .await?
        };
        let accounts = orm::Account::get_addresses_by_id(slots.iter().map(|(cid, _, _)| cid), conn)
            .await?
            .into_iter()
            .collect::<HashMap<i64, Bytes>>();
        Self::construct_account_to_contract_store(slots.into_iter(), accounts)
    }

    /// Constructs a mapping from address to contract slots
    fn construct_account_to_contract_store(
        slot_values: impl Iterator<Item = (i64, Bytes, Option<Bytes>)>,
        addresses: HashMap<i64, Bytes>,
    ) -> Result<AccountToContractStore, StorageError> {
        let mut result: AccountToContractStore = HashMap::with_capacity(addresses.len());
        for (cid, raw_key, raw_val) in slot_values.into_iter() {
            // note this can theoretically happen (only if there is some really
            // bad database inconsistency) because the call above simply filters
            // for account ids, but won't error or give any inidication of a
            // missing contract id.
            let account_address = addresses.get(&cid).ok_or_else(|| {
                StorageError::DecodeError(format!("Failed to find contract address for id {}", cid))
            })?;

            match result.entry(account_address.clone()) {
                Entry::Occupied(mut e) => {
                    e.get_mut().insert(raw_key, raw_val);
                }
                Entry::Vacant(e) => {
                    let mut contract_storage = HashMap::new();
                    contract_storage.insert(raw_key, raw_val);
                    e.insert(contract_storage);
                }
            }
        }
        Ok(result)
    }
}

#[async_trait]
impl<B, TX, A, D, T> ContractStateGateway for PostgresGateway<B, TX, A, D, T>
where
    B: StorableBlock<orm::Block, orm::NewBlock, i64>,
    TX: StorableTransaction<orm::Transaction, orm::NewTransaction, i64>,
    D: ContractDelta + From<A>,
    A: StorableContract<orm::Contract, orm::NewContract, i64>,
    T: StorableToken<orm::Token, orm::NewToken, i64>,
{
    type DB = AsyncPgConnection;
    type ContractState = A;
    type Delta = D;

    async fn get_contract(
        &self,
        id: &ContractId,
        version: Option<&Version>,
        include_slots: bool,
        db: &mut Self::DB,
    ) -> Result<Self::ContractState, StorageError> {
        let account_orm: orm::Account = orm::Account::by_id(id, db)
            .await
            .map_err(|err| {
                StorageError::from_diesel(err, "Account", &hex::encode(&id.address), None)
            })?;
        let version_ts = match &version {
            Some(version) => version.to_ts(db).await?,
            None => Utc::now().naive_utc(),
        };

        let (balance_tx, balance_orm) = schema::account_balance::table
            .inner_join(schema::transaction::table)
            .filter(schema::account_balance::account_id.eq(account_orm.id))
            .filter(schema::account_balance::valid_from.le(version_ts))
            .filter(
                schema::account_balance::valid_to
                    .gt(Some(version_ts))
                    .or(schema::account_balance::valid_to.is_null()),
            )
            .select((schema::transaction::hash, orm::AccountBalance::as_select()))
            .order_by((
                schema::account_balance::account_id,
                schema::account_balance::valid_from.desc(),
                schema::transaction::index.desc(),
            ))
            .first::<(Bytes, orm::AccountBalance)>(db)
            .await
            .map_err(|err| {
                StorageError::from_diesel(
                    err,
                    "AccountBalance",
                    &hex::encode(&id.address),
                    Some("Account".to_owned()),
                )
            })?;

        let (code_tx, code_orm) = schema::contract_code::table
            .inner_join(schema::transaction::table)
            .filter(schema::contract_code::account_id.eq(account_orm.id))
            .filter(schema::contract_code::valid_from.le(version_ts))
            .filter(
                schema::contract_code::valid_to
                    .gt(Some(version_ts))
                    .or(schema::contract_code::valid_to.is_null()),
            )
            .select((schema::transaction::hash, orm::ContractCode::as_select()))
            .order_by((
                schema::contract_code::account_id,
                schema::contract_code::valid_from.desc(),
                schema::transaction::index.desc(),
            ))
            .first::<(Bytes, orm::ContractCode)>(db)
            .await
            .map_err(|err| {
                StorageError::from_diesel(
                    err,
                    "ContractCode",
                    &hex::encode(&id.address),
                    Some("Account".to_owned()),
                )
            })?;

        let creation_tx = match account_orm.creation_tx {
            Some(tx) => schema::transaction::table
                .filter(schema::transaction::id.eq(tx))
                .select(schema::transaction::hash)
                .first::<Bytes>(db)
                .await
                .ok(),
            None => None,
        };
        let mut account = Self::ContractState::from_storage(
            orm::Contract { account: account_orm, balance: balance_orm, code: code_orm },
            id.chain,
            &balance_tx,
            &code_tx,
            creation_tx.as_ref(),
        )?;

        if include_slots {
            let slots = self
                .get_contract_slots(&id.chain, Some(&[account.address().clone()]), version, db)
                .await?
                .remove(&id.address)
                .unwrap_or_default();
            account.set_store(&slots)?;
        }

        Ok(account)
    }

    async fn get_contracts(
        &self,
        chain: &Chain,
        ids: Option<&[Address]>,
        version: Option<&Version>,
        include_slots: bool,
        conn: &mut Self::DB,
    ) -> Result<Vec<Self::ContractState>, StorageError> {
        let chain_db_id = self.get_chain_id(chain);
        let version_ts = match &version {
            Some(version) => version.to_ts(conn).await?,
            None => Utc::now().naive_utc(),
        };
        let accounts = {
            use schema::account::dsl::*;
            let mut q = account
                .left_join(
                    schema::transaction::table
                        .on(creation_tx.eq(schema::transaction::id.nullable())),
                )
                .filter(chain_id.eq(chain_db_id))
                .filter(created_at.le(version_ts))
                .filter(
                    deleted_at
                        .is_null()
                        .or(deleted_at.gt(version_ts)),
                )
                .order_by(id)
                .select((orm::Account::as_select(), schema::transaction::hash.nullable()))
                .into_boxed();

            // if user passed any contract ids filter by those
            // else get all contracts
            if let Some(contract_ids) = ids {
                q = q.filter(address.eq_any(contract_ids));
            }
            q.get_results::<(orm::Account, Option<Bytes>)>(conn)
                .await?
                .into_iter()
                .map(|(entity, tx)| WithTxHash { entity, tx })
                .collect::<Vec<_>>()
        };

        // take all ids and query both code and storage
        let account_ids = accounts
            .iter()
            .map(|a| a.id)
            .collect::<HashSet<_>>();

        let balances = {
            use schema::account_balance::dsl::*;
            account_balance
                .inner_join(schema::transaction::table)
                .filter(account_id.eq_any(&account_ids))
                .filter(valid_from.le(version_ts))
                .filter(
                    valid_to
                        .is_null()
                        .or(valid_to.gt(version_ts)),
                )
                .order_by((account_id, schema::transaction::index.desc()))
                .select((orm::AccountBalance::as_select(), schema::transaction::hash))
                .distinct_on(account_id)
                .get_results::<(orm::AccountBalance, Bytes)>(conn)
                .await?
                .into_iter()
                .map(|(entity, tx)| WithTxHash { entity, tx: Some(tx) })
                .collect::<Vec<_>>()
        };
        let codes = {
            use schema::contract_code::dsl::*;
            contract_code
                .inner_join(schema::transaction::table)
                .filter(account_id.eq_any(&account_ids))
                .filter(valid_from.le(version_ts))
                .filter(
                    valid_to
                        .is_null()
                        .or(valid_to.gt(version_ts)),
                )
                .order_by((account_id, schema::transaction::index.desc()))
                .select((orm::ContractCode::as_select(), schema::transaction::hash))
                .distinct_on(account_id)
                .get_results::<(orm::ContractCode, Bytes)>(conn)
                .await?
                .into_iter()
                .map(|(entity, tx)| WithTxHash { entity, tx: Some(tx) })
                .collect::<Vec<_>>()
        };

        let slots = if include_slots {
            Some(
                self.get_contract_slots(chain, ids, version, conn)
                    .await?,
            )
        } else {
            None
        };

        if !(accounts.len() == balances.len() && balances.len() == codes.len()) {
            return Err(StorageError::Unexpected(format!(
                "Some accounts were missing either code or balance entities. \
                    Got {} accounts {} balances and {} code entries.",
                accounts.len(),
                balances.len(),
                codes.len(),
            )));
        }

        accounts
            .into_iter()
            .zip(balances.into_iter().zip(codes))
            .map(|(account, (balance, code))| -> Result<Self::ContractState, StorageError> {
                if !(account.id == balance.account_id && balance.account_id == code.account_id) {
                    return Err(StorageError::Unexpected(format!(
                        "Identity mismatch - while retrieving entries for account id: {} \
                            encountered balance for id {} and code for id {}",
                        &account.id, &balance.account_id, &code.account_id
                    )));
                }

                // Note: it is safe to call unwrap here, as above we always
                // wrap it into Some
                let balance_tx = balance.tx.unwrap();
                let code_tx = code.tx.unwrap();
                let creation_tx = account.tx;
                let contract_orm = orm::Contract {
                    account: account.entity,
                    balance: balance.entity,
                    code: code.entity,
                };

                let mut contract = Self::ContractState::from_storage(
                    contract_orm,
                    *chain,
                    &balance_tx,
                    &code_tx,
                    creation_tx.as_ref(),
                )?;

                if let Some(storage) = &slots {
                    if let Some(contract_slots) = storage.get(&contract.address()) {
                        contract.set_store(contract_slots)?;
                    }
                }

                Ok(contract)
            })
            .collect()
    }

    async fn insert_contract(
        &self,
        new: &Self::ContractState,
        db: &mut Self::DB,
    ) -> Result<(), StorageError> {
        let (creation_tx_id, created_ts) = if let Some(h) = new.creation_tx() {
            let (tx_id, ts) = schema::transaction::table
                .inner_join(schema::block::table)
                .filter(schema::transaction::hash.eq(h.clone()))
                .select((schema::transaction::id, schema::block::ts))
                .first::<(i64, NaiveDateTime)>(db)
                .await
                .map_err(|err| {
                    StorageError::from_diesel(
                        err,
                        "Transaction",
                        &hex::encode(h),
                        Some("Account".into()),
                    )
                })?;

            (Some(tx_id), ts)
        } else {
            (None, chrono::Utc::now().naive_utc())
        };

        let chain_id = self.get_chain_id(new.chain());
        let new_contract = new.to_storage(chain_id, created_ts, creation_tx_id);
        let hex_addr = hex::encode(new.address());

        let account_id = diesel::insert_into(schema::account::table)
            .values(new_contract.new_account())
            .returning(schema::account::id)
            .get_result::<i64>(db)
            .await
            .map_err(|err| StorageError::from_diesel(err, "Account", &hex_addr, None))?;

        // we can only insert balance and contract_code if we have a creation transaction.
        if let Some(tx_id) = creation_tx_id {
            diesel::insert_into(schema::account_balance::table)
                .values(new_contract.new_balance(account_id, tx_id, created_ts))
                .execute(db)
                .await
                .map_err(|err| StorageError::from_diesel(err, "AccountBalance", &hex_addr, None))?;
            diesel::insert_into(schema::contract_code::table)
                .values(new_contract.new_code(account_id, tx_id, created_ts))
                .execute(db)
                .await
                .map_err(|err| StorageError::from_diesel(err, "ContractCode", &hex_addr, None))?;
            self.upsert_slots(
                [(
                    tx_id,
                    [(new.address().clone(), new.store())]
                        .into_iter()
                        .collect(),
                )]
                .into_iter()
                .collect(),
                db,
            )
            .await?;
        }
        Ok(())
    }

    async fn update_contracts(
        &self,
        chain: &Chain,
        new: &[(Address, &Self::Delta)],
        conn: &mut Self::DB,
    ) -> Result<(), StorageError> {
        let chain_id = self.get_chain_id(chain);
        let new = new
            .iter()
            .map(|(tx, delta)| WithTxHash { entity: delta, tx: Some(tx.to_owned()) })
            .collect::<Vec<_>>();

        let txns: HashMap<Bytes, (i64, NaiveDateTime)> = schema::transaction::table
            .inner_join(schema::block::table)
            .filter(schema::transaction::hash.eq_any(new.iter().filter_map(|u| u.tx.as_ref())))
            .select((schema::transaction::hash, (schema::transaction::id, schema::block::ts)))
            .get_results::<(Bytes, (i64, NaiveDateTime))>(conn)
            .await?
            .into_iter()
            .collect();

        let addresses: Result<Vec<Bytes>, StorageError> = new
            .iter()
            .map(|u| {
                let id = u.contract_id();
                if id.chain != *chain {
                    return Err(StorageError::Unsupported(format!(
                        "Updating contracts of different chains with a single query  \
                    is not supported. Expected: {}, got: {}!",
                        chain, id.chain
                    )));
                }
                Ok(id.address)
            })
            .collect();

        let accounts: HashMap<_, _> = schema::account::table
            .filter(schema::account::chain_id.eq(chain_id))
            .filter(schema::account::address.eq_any(addresses?))
            .select((schema::account::address, schema::account::id))
            .get_results::<(Bytes, i64)>(conn)
            .await?
            .into_iter()
            .collect();

        let mut balance_data = Vec::new();
        let mut code_data = Vec::new();
        let mut slot_data: HashMap<i64, AccountToContractStore> = HashMap::new();

        for delta in new.iter() {
            let contract_id = delta.contract_id();
            let account_id = *accounts
                .get(&contract_id.address)
                .ok_or_else(|| {
                    StorageError::NotFound("Account".to_owned(), hex::encode(&contract_id.address))
                })?;

            let tx_hash = delta.tx.as_ref().unwrap();
            let (tx_id, ts) = *txns.get(tx_hash).ok_or_else(|| {
                StorageError::NoRelatedEntity(
                    "Transaction".to_owned(),
                    "Account".to_owned(),
                    hex::encode(tx_hash),
                )
            })?;

            if let Some(new_balance) = delta.dirty_balance() {
                let new = orm::NewAccountBalance {
                    balance: new_balance,
                    account_id,
                    modify_tx: tx_id,
                    valid_from: ts,
                    valid_to: None,
                };
                balance_data.push(new);
            }

            if let Some(new_code) = delta.dirty_code() {
                let hash = keccak256(new_code.clone());
                let new = orm::NewContractCode {
                    code: new_code,
                    hash: hash.into(),
                    account_id,
                    modify_tx: tx_id,
                    valid_from: ts,
                    valid_to: None,
                };
                code_data.push(new);
            }

            let slots = delta.dirty_slots();
            if !slots.is_empty() {
                match slot_data.entry(tx_id) {
                    Entry::Occupied(mut e) => {
                        let v = e.get_mut();
                        if v.contains_key(&contract_id.address) {
                            return Err(StorageError::Unexpected(format!("Ambiguous update! Contract 0x{} received different updates in same tx!", hex::encode(&contract_id.address))));
                        }
                        v.extend([(contract_id.address.clone(), slots)]);
                    }

                    Entry::Vacant(e) => {
                        let v = [(contract_id.address.clone(), slots)]
                            .into_iter()
                            .collect();
                        e.insert(v);
                    }
                }
            }
        }

        if !balance_data.is_empty() {
            apply_versioning::<_, orm::AccountBalance>(&mut balance_data, conn).await?;
            diesel::insert_into(schema::account_balance::table)
                .values(&balance_data)
                .execute(conn)
                .await?;
        }
        if !code_data.is_empty() {
            apply_versioning::<_, orm::ContractCode>(&mut code_data, conn).await?;
            diesel::insert_into(schema::contract_code::table)
                .values(&code_data)
                .execute(conn)
                .await?;
        }

        if !slot_data.is_empty() {
            self.upsert_slots(slot_data, conn)
                .await?;
        }
        Ok(())
    }

    async fn delete_contract(
        &self,
        id: &ContractId,
        at_tx: &TxHash,
        conn: &mut AsyncPgConnection,
    ) -> Result<(), StorageError> {
        let account = orm::Account::by_id(id, conn)
            .await
            .map_err(|err| StorageError::from_diesel(err, "Account", &id.to_string(), None))?;
        let tx = orm::Transaction::by_hash(at_tx, conn)
            .await
            .map_err(|err| {
                StorageError::from_diesel(
                    err,
                    "Account",
                    &hex::encode(at_tx),
                    Some("Transaction".to_owned()),
                )
            })?;
        let block_ts = schema::block::table
            .filter(schema::block::id.eq(tx.block_id))
            .select(schema::block::ts)
            .first::<NaiveDateTime>(conn)
            .await?;
        if let Some(tx_id) = account.deletion_tx {
            if tx.id != tx_id {
                return Err(StorageError::Unexpected(format!(
                    "Account {} was already deleted at {:?}!",
                    hex::encode(account.address),
                    account.deleted_at,
                )));
            }
            // Noop if called twice on deleted contract
            return Ok(());
        };
        diesel::update(schema::account::table.filter(schema::account::id.eq(account.id)))
            .set((schema::account::deletion_tx.eq(tx.id), schema::account::deleted_at.eq(block_ts)))
            .execute(conn)
            .await?;
        diesel::update(
            schema::contract_storage::table
                .filter(schema::contract_storage::account_id.eq(account.id)),
        )
        .set(schema::contract_storage::valid_to.eq(block_ts))
        .execute(conn)
        .await?;

        diesel::update(
            schema::account_balance::table
                .filter(schema::account_balance::account_id.eq(account.id)),
        )
        .set(schema::account_balance::valid_to.eq(block_ts))
        .execute(conn)
        .await?;

        diesel::update(
            schema::contract_code::table.filter(schema::contract_code::account_id.eq(account.id)),
        )
        .set(schema::contract_code::valid_to.eq(block_ts))
        .execute(conn)
        .await?;
        Ok(())
    }

    async fn get_accounts_delta(
        &self,
        chain: &Chain,
        start_version: Option<&BlockOrTimestamp>,
        target_version: &BlockOrTimestamp,
        conn: &mut AsyncPgConnection,
    ) -> Result<Vec<Self::Delta>, StorageError> {
        let chain_id = self.get_chain_id(chain);
        // To support blocks as versions, we need to ingest all blocks, else the
        // below method can error for any blocks that are not present.
        let start_version_ts = match start_version {
            Some(version) => version.to_ts(conn).await?,
            None => Utc::now().naive_utc(),
        };
        let target_version_ts = target_version.to_ts(conn).await?;

        let balance_deltas = self
            .get_balance_deltas(chain_id, &start_version_ts, &target_version_ts, conn)
            .await?;
        let code_deltas = self
            .get_code_deltas(chain_id, &start_version_ts, &target_version_ts, conn)
            .await?;
        let slot_deltas = self
            .get_slots_delta(chain_id, &start_version_ts, &target_version_ts, conn)
            .await?;
        let account_deltas = self
            .get_created_or_deleted_accounts(chain, &start_version_ts, &target_version_ts, conn)
            .await?;

        // We retrieve account addresses separately because this is more
        // efficient for the most common cases. In the most common case, only a
        // handful of accounts that we are interested in will have had changes
        // that need to be reverted. The previous query only returns duplicated
        // account ids, which are lighweight (8 byte vs 20 for addresses), once
        // deduplicated we only fetch the associated addresses. These addresses
        // are considered immutable, so if necessary we could event cache these
        // locally.
        // In the worst case each changed slot is changed on a different
        // account. On mainnet that would be at max 300 contracts/slots, which
        // although not ideal is still bearable.
        let account_addresses = schema::account::table
            .filter(
                schema::account::id.eq_any(
                    balance_deltas
                        .keys()
                        .chain(code_deltas.keys())
                        .chain(slot_deltas.keys())
                        .collect::<HashSet<_>>(),
                ),
            )
            .select((schema::account::id, schema::account::address))
            .get_results::<(i64, Address)>(conn)
            .await?;

        let deltas = account_addresses
            .into_iter()
            .map(|(id, address)| -> Result<_, StorageError> {
                let slots = slot_deltas.get(&id);
                let state = if account_deltas
                    .created
                    .contains(&address)
                {
                    ChangeType::Creation
                } else {
                    ChangeType::Update
                };
                let update = Self::Delta::from_storage(
                    chain,
                    &address,
                    slots,
                    balance_deltas.get(&id),
                    code_deltas.get(&id),
                    state,
                )?;
                Ok((address, update))
            })
            .chain(
                account_deltas
                    .restored
                    .into_iter()
                    .map(Ok),
            )
            .collect::<Result<HashMap<_, _>, _>>()?;
        Ok(deltas.into_values().collect())
    }
}

#[cfg(test)]
mod test {
    //! Tests for PostgresGateway's ContractStateGateway methods
    //!
    //! The tests below test the functionality using the concrete EVM types.
    use std::str::FromStr;

    use crate::{
        extractor::evm::{self, Account},
        storage::postgres::db_fixtures,
    };
    use diesel_async::{AsyncConnection, RunQueryDsl};
    use ethers::types::{H160, H256, U256};
    use rstest::rstest;
    use tycho_types::Bytes;

    use super::*;

    type EvmGateway = PostgresGateway<
        evm::Block,
        evm::Transaction,
        evm::Account,
        evm::AccountUpdate,
        evm::ERC20Token,
    >;
    type MaybeTS = Option<NaiveDateTime>;

    async fn setup_db() -> AsyncPgConnection {
        let db_url = std::env::var("DATABASE_URL").unwrap();
        let mut conn = AsyncPgConnection::establish(&db_url)
            .await
            .unwrap();
        conn.begin_test_transaction()
            .await
            .unwrap();
        conn
    }

    /// This sets up the data needed to test the gateway. The setup is structured such that each
    /// accounts historical changes are kept together this makes it easy to reason about that change
    /// an account should have at each version Please not that if you change something here, also
    /// update the account fixtures right below, which contain account states at each version
    async fn setup_data(conn: &mut AsyncPgConnection) {
        let chain_id = db_fixtures::insert_chain(conn, "ethereum").await;
        let blk = db_fixtures::insert_blocks(conn, chain_id).await;
        let txn = db_fixtures::insert_txns(
            conn,
            &[
                (
                    // deploy c0
                    blk[0],
                    1i64,
                    "0xbb7e16d797a9e2fbc537e30f91ed3d27a254dd9578aa4c3af3e5f0d3e8130945",
                ),
                (
                    // change c0 state, deploy c2
                    blk[0],
                    2i64,
                    "0x794f7df7a3fe973f1583fbb92536f9a8def3a89902439289315326c04068de54",
                ),
                // ----- Block 01 LAST
                (
                    // deploy c1, delete c2
                    blk[1],
                    1i64,
                    "0x3108322284d0a89a7accb288d1a94384d499504fe7e04441b0706c7628dee7b7",
                ),
                (
                    // change c0 and c1 state
                    blk[1],
                    2i64,
                    "0x50449de1973d86f21bfafa7c72011854a7e33a226709dc3e2e4edcca34188388",
                ),
                // ----- Block 02 LAST
            ],
        )
        .await;

        // Account C0
        let c0 = db_fixtures::insert_account(
            conn,
            "6B175474E89094C44Da98b954EedeAC495271d0F",
            "account0",
            chain_id,
            Some(txn[0]),
        )
        .await;
        db_fixtures::insert_account_balance(conn, 0, txn[0], Some("2020-01-01T00:00:00"), c0).await;
        db_fixtures::insert_contract_code(conn, c0, txn[0], Bytes::from_str("C0C0C0").unwrap())
            .await;
        db_fixtures::insert_account_balance(conn, 100, txn[1], Some("2020-01-01T01:00:00"), c0)
            .await;
        // Slot 2 is never modified again
        db_fixtures::insert_slots(conn, c0, txn[1], "2020-01-01T00:00:00", None, &[(2, 1, None)])
            .await;
        // First version for slots 0 and 1.
        db_fixtures::insert_slots(
            conn,
            c0,
            txn[1],
            "2020-01-01T00:00:00",
            Some("2020-01-01T01:00:00"),
            &[(0, 1, None), (1, 5, None)],
        )
        .await;
        db_fixtures::insert_account_balance(conn, 101, txn[3], None, c0).await;
        // Second and final version for 0 and 1, new slots 5 and 6
        db_fixtures::insert_slots(
            conn,
            c0,
            txn[3],
            "2020-01-01T01:00:00",
            None,
            &[(0, 2, Some(1)), (1, 3, Some(5)), (5, 25, None), (6, 30, None)],
        )
        .await;

        // Account C1
        let c1 = db_fixtures::insert_account(
            conn,
            "73BcE791c239c8010Cd3C857d96580037CCdd0EE",
            "c1",
            chain_id,
            Some(txn[2]),
        )
        .await;
        db_fixtures::insert_account_balance(conn, 50, txn[2], None, c1).await;
        db_fixtures::insert_contract_code(conn, c1, txn[2], Bytes::from_str("C1C1C1").unwrap())
            .await;
        db_fixtures::insert_slots(
            conn,
            c1,
            txn[3],
            "2020-01-01T01:00:00",
            None,
            &[(0, 128, None), (1, 255, None)],
        )
        .await;

        // Account C2
        let c2 = db_fixtures::insert_account(
            conn,
            "94a3F312366b8D0a32A00986194053C0ed0CdDb1",
            "c2",
            chain_id,
            Some(txn[1]),
        )
        .await;
        db_fixtures::insert_account_balance(conn, 25, txn[1], None, c2).await;
        db_fixtures::insert_contract_code(conn, c2, txn[1], Bytes::from_str("C2C2C2").unwrap())
            .await;
        db_fixtures::insert_slots(
            conn,
            c2,
            txn[1],
            "2020-01-01T00:00:00",
            None,
            &[(1, 2, None), (2, 4, None)],
        )
        .await;
        db_fixtures::delete_account(conn, c2, "2020-01-01T01:00:00").await;
    }

    fn account_c0(version: u64) -> evm::Account {
        match version {
            1 => evm::Account {
                chain: Chain::Ethereum,
                address: "0x6b175474e89094c44da98b954eedeac495271d0f"
                    .parse()
                    .unwrap(),
                title: "account0".to_owned(),
                slots: evm_slots([(1, 5), (2, 1), (0, 1)]),
                balance: U256::from(100),
                code: Bytes::from_str("C0C0C0").unwrap(),
                code_hash: "0x106781541fd1c596ade97569d584baf47e3347d3ac67ce7757d633202061bdc4"
                    .parse()
                    .unwrap(),
                balance_modify_tx:
                    "0x794f7df7a3fe973f1583fbb92536f9a8def3a89902439289315326c04068de54"
                        .parse()
                        .unwrap(),
                code_modify_tx:
                    "0xbb7e16d797a9e2fbc537e30f91ed3d27a254dd9578aa4c3af3e5f0d3e8130945"
                        .parse()
                        .unwrap(),
                creation_tx: Some(
                    "0xbb7e16d797a9e2fbc537e30f91ed3d27a254dd9578aa4c3af3e5f0d3e8130945"
                        .parse()
                        .unwrap(),
                ),
            },
            2 => evm::Account {
                chain: Chain::Ethereum,
                address: "0x6b175474e89094c44da98b954eedeac495271d0f"
                    .parse()
                    .unwrap(),
                title: "account0".to_owned(),
                slots: evm_slots([(6, 30), (5, 25), (1, 3), (2, 1), (0, 2)]),
                balance: U256::from(101),
                code: Bytes::from_str("C0C0C0").unwrap(),
                code_hash: "0x106781541fd1c596ade97569d584baf47e3347d3ac67ce7757d633202061bdc4"
                    .parse()
                    .unwrap(),
                balance_modify_tx:
                    "0x50449de1973d86f21bfafa7c72011854a7e33a226709dc3e2e4edcca34188388"
                        .parse()
                        .unwrap(),
                code_modify_tx:
                    "0xbb7e16d797a9e2fbc537e30f91ed3d27a254dd9578aa4c3af3e5f0d3e8130945"
                        .parse()
                        .unwrap(),
                creation_tx: Some(
                    "0xbb7e16d797a9e2fbc537e30f91ed3d27a254dd9578aa4c3af3e5f0d3e8130945"
                        .parse()
                        .unwrap(),
                ),
            },
            _ => panic!("No version found"),
        }
    }

    fn evm_slots(data: impl IntoIterator<Item = (i32, i32)>) -> HashMap<U256, U256> {
        data.into_iter()
            .map(|(s, v)| (U256::from(s), U256::from(v)))
            .collect()
    }

    fn account_c1(version: u64) -> evm::Account {
        match version {
            2 => evm::Account {
                chain: Chain::Ethereum,
                address: "0x73bce791c239c8010cd3c857d96580037ccdd0ee"
                    .parse()
                    .unwrap(),
                title: "c1".to_owned(),
                slots: evm_slots([(1, 255), (0, 128)]),
                balance: U256::from(50),
                code: Bytes::from_str("C1C1C1").unwrap(),
                code_hash: "0xa04b84acdf586a694085997f32c4aa11c2726a7f7e0b677a27d44d180c08e07f"
                    .parse()
                    .unwrap(),
                balance_modify_tx:
                    "0x3108322284d0a89a7accb288d1a94384d499504fe7e04441b0706c7628dee7b7"
                        .parse()
                        .unwrap(),
                code_modify_tx:
                    "0x3108322284d0a89a7accb288d1a94384d499504fe7e04441b0706c7628dee7b7"
                        .parse()
                        .unwrap(),
                creation_tx: Some(
                    "0x3108322284d0a89a7accb288d1a94384d499504fe7e04441b0706c7628dee7b7"
                        .parse()
                        .unwrap(),
                ),
            },
            _ => panic!("No version found"),
        }
    }

    fn account_c2(version: u64) -> evm::Account {
        match version {
            1 => evm::Account {
                chain: Chain::Ethereum,
                address: "0x94a3f312366b8d0a32a00986194053c0ed0cddb1"
                    .parse()
                    .unwrap(),
                title: "c2".to_owned(),
                slots: evm_slots([(1, 2), (2, 4)]),
                balance: U256::from(25),
                code: Bytes::from_str("C2C2C2").unwrap(),
                code_hash: "0x7eb1e0ed9d018991eed6077f5be45b52347f6e5870728809d368ead5b96a1e96"
                    .parse()
                    .unwrap(),
                balance_modify_tx:
                    "0x794f7df7a3fe973f1583fbb92536f9a8def3a89902439289315326c04068de54"
                        .parse()
                        .unwrap(),
                code_modify_tx:
                    "0x794f7df7a3fe973f1583fbb92536f9a8def3a89902439289315326c04068de54"
                        .parse()
                        .unwrap(),
                creation_tx: Some(
                    "0x794f7df7a3fe973f1583fbb92536f9a8def3a89902439289315326c04068de54"
                        .parse()
                        .unwrap(),
                ),
            },
            _ => panic!("No version found"),
        }
    }

    #[rstest]
    #[case::with_slots(true)]
    #[case::without_slots(false)]
    #[tokio::test]
    async fn test_get_contract(#[case] include_slots: bool) {
        let mut conn = setup_db().await;
        setup_data(&mut conn).await;
        let acc_address = "6B175474E89094C44Da98b954EedeAC495271d0F";
        let mut expected = account_c0(2);
        if !include_slots {
            expected.slots.clear();
        }

        let gateway = EvmGateway::from_connection(&mut conn).await;
        let id = ContractId::new(Chain::Ethereum, Bytes::from_str(acc_address).unwrap());
        let actual = gateway
            .get_contract(&id, None, include_slots, &mut conn)
            .await
            .unwrap();

        assert_eq!(expected, actual);
    }

    #[rstest]
    #[case::empty(
    None,
    Some(Version::from_ts("2019-01-01T00:00:00".parse().unwrap())),
    vec ! [],
    )]
    #[case::only_c2_block_1(
    Some(vec ! [Bytes::from_str("94a3f312366b8d0a32a00986194053c0ed0cddb1").unwrap()]),
    Some(Version::from_block_number(Chain::Ethereum, 1)),
    vec ! [
    account_c2(1)
    ],
    )]
    #[case::all_ids_block_1(
    None,
    Some(Version::from_block_number(Chain::Ethereum, 1)),
    vec ! [
    account_c0(1),
    account_c2(1)
    ],
    )]
    #[case::only_c0_latest(
    Some(vec ! [Bytes::from_str("6B175474E89094C44Da98b954EedeAC495271d0F").unwrap()]),
    None,
    vec ! [
    account_c0(2)
    ],
    )]
    #[case::all_ids_latest(
    None,
    None,
    vec ! [
    account_c0(2),
    account_c1(2)
    ],
    )]
    #[tokio::test]
    async fn test_get_contracts(
        #[case] ids: Option<Vec<Bytes>>,
        #[case] version: Option<Version>,
        #[case] exp: Vec<evm::Account>,
    ) {
        let mut conn = setup_db().await;
        setup_data(&mut conn).await;
        let gw = EvmGateway::from_connection(&mut conn).await;
        let addresses = ids.as_deref();

        let results = gw
            .get_contracts(&Chain::Ethereum, addresses, version.as_ref(), true, &mut conn)
            .await
            .unwrap();

        assert_eq!(results, exp);
    }

    #[tokio::test]
    async fn test_get_missing_account() {
        let mut conn = setup_db().await;
        let gateway = EvmGateway::from_connection(&mut conn).await;
        let contract_id = ContractId::new(
            Chain::Ethereum,
            Bytes::from_str("6B175474E89094C44Da98b954EedeAC495271d0F").unwrap(),
        );
        let result = gateway
            .get_contract(&contract_id, None, false, &mut conn)
            .await;
        if let Err(StorageError::NotFound(entity, id)) = result {
            assert_eq!(entity, "Account");
            assert_eq!(id, hex::encode(contract_id.address));
        } else {
            panic!("Expected NotFound error");
        }
    }

    #[tokio::test]
    async fn test_insert_contract() {
        let mut conn = setup_db().await;
        let chain_id = db_fixtures::insert_chain(&mut conn, "ethereum").await;
        let gateway = EvmGateway::from_connection(&mut conn).await;
        let blk = db_fixtures::insert_blocks(&mut conn, chain_id).await;
        db_fixtures::insert_txns(
            &mut conn,
            &[
                (
                    blk[0],
                    1i64,
                    "0xbb7e16d797a9e2fbc537e30f91ed3d27a254dd9578aa4c3af3e5f0d3e8130945",
                ),
                (
                    blk[1],
                    1i64,
                    "0x3108322284d0a89a7accb288d1a94384d499504fe7e04441b0706c7628dee7b7",
                ),
            ],
        )
        .await;
        let code = Bytes::from_str("1234").unwrap();
        let code_hash = H256::from_slice(&ethers::utils::keccak256(&code));
        let expected = Account::new(
            Chain::Ethereum,
            H160::from_str("6B175474E89094C44Da98b954EedeAC495271d0F").unwrap(),
            "NewAccount".to_owned(),
            HashMap::new(),
            U256::from(100),
            code,
            code_hash,
            "0x3108322284d0a89a7accb288d1a94384d499504fe7e04441b0706c7628dee7b7"
                .parse()
                .expect("txhash ok"),
            "0x3108322284d0a89a7accb288d1a94384d499504fe7e04441b0706c7628dee7b7"
                .parse()
                .expect("txhash ok"),
            Some(
                H256::from_str(
                    "0x3108322284d0a89a7accb288d1a94384d499504fe7e04441b0706c7628dee7b7",
                )
                .unwrap(),
            ),
        );

        gateway
            .insert_contract(&expected, &mut conn)
            .await
            .unwrap();

        let contract_id = ContractId::new(
            Chain::Ethereum,
            Bytes::from_str("6B175474E89094C44Da98b954EedeAC495271d0F").unwrap(),
        );
        let actual = gateway
            .get_contract(&contract_id, None, true, &mut conn)
            .await
            .unwrap();
        assert_eq!(expected, actual);
    }

    #[tokio::test]
    async fn test_update_contracts() {
        let mut conn = setup_db().await;
        setup_data(&mut conn).await;
        let gw = EvmGateway::from_connection(&mut conn).await;
        let modify_txhash = "62f4d4f29d10db8722cb66a2adb0049478b11988c8b43cd446b755afb8954678";
        let tx_hash_bytes = Bytes::from_str(modify_txhash).unwrap();
        let block = orm::Block::by_number(Chain::Ethereum, 2, &mut conn)
            .await
            .expect("block found");
        db_fixtures::insert_txns(&mut conn, &[(block.id, 100, modify_txhash)]).await;
        let mut account = account_c1(2);
        account.set_balance(U256::from(10000), modify_txhash.parse().unwrap());
        let update = evm::AccountUpdate::new(
            account.address,
            account.chain,
            HashMap::new(),
            Some(U256::from(10_000)),
            None,
            ChangeType::Update,
        );
        let contract_id = ContractId::new(Chain::Ethereum, account.address().to_owned());

        gw.update_contracts(&Chain::Ethereum, &[(tx_hash_bytes, &update)], &mut conn)
            .await
            .expect("upsert success");

        // ensure we did not modify code and the current version remains valid
        let code_versions = orm::ContractCode::all_versions(&contract_id.address, &mut conn)
            .await
            .expect("fetch code versions ok");
        assert_eq!(code_versions.len(), 1);
        assert_eq!(
            code_versions
                .iter()
                .filter(|v| v.valid_to.is_none())
                .count(),
            1
        );
        // ensure we modified balance and there is 1 currently valid version
        let balance_versions = orm::AccountBalance::all_versions(&contract_id.address, &mut conn)
            .await
            .expect("fetch balance version ok");
        assert_eq!(balance_versions.len(), 2);
        assert_eq!(
            balance_versions
                .iter()
                .filter(|v| v.valid_to.is_none())
                .count(),
            1
        );
        // ensure we can still get the contract as usual
        // get contract used below to compare does not include slots
        account.slots = HashMap::new();
        let updated = gw
            .get_contract(&contract_id, None, false, &mut conn)
            .await
            .expect("updated in db");
        assert_eq!(updated, account);
    }

    #[tokio::test]
    async fn test_delete_contract() {
        let mut conn = setup_db().await;
        setup_data(&mut conn).await;
        let address = "6B175474E89094C44Da98b954EedeAC495271d0F";
        let deletion_tx = "36984d97c02a98614086c0f9e9c4e97f7e0911f6f136b3c8a76d37d6d524d1e5";
        let address_bytes = Bytes::from_str(address).expect("address ok");
        let id = ContractId::new(Chain::Ethereum, address_bytes.clone());
        let gw = EvmGateway::from_connection(&mut conn).await;
        let tx_hash = Bytes::from_str(deletion_tx).unwrap();
        let (block_id, block_ts) = schema::block::table
            .select((schema::block::id, schema::block::ts))
            .first::<(i64, NaiveDateTime)>(&mut conn)
            .await
            .expect("blockquery succeeded");
        db_fixtures::insert_txns(&mut conn, &[(block_id, 12, deletion_tx)]).await;

        gw.delete_contract(&id, &tx_hash, &mut conn)
            .await
            .unwrap();

        let res = schema::account::table
            .inner_join(schema::account_balance::table)
            .inner_join(schema::contract_code::table)
            .filter(schema::account::address.eq(address_bytes))
            .select((
                schema::account::deleted_at,
                schema::account_balance::valid_to,
                schema::contract_code::valid_to,
            ))
            .first::<(MaybeTS, MaybeTS, MaybeTS)>(&mut conn)
            .await
            .expect("retrieval query ok");
        assert_eq!(res, (Some(block_ts), Some(block_ts), Some(block_ts)));
    }

    fn bytes32(v: u8) -> Bytes {
        let mut arr = [0; 32];
        arr[31] = v;
        arr.into()
    }

    #[rstest]
    #[case::latest(
    None,
    None,
    [(
    Bytes::from_str("73bce791c239c8010cd3c857d96580037ccdd0ee")
    .unwrap(),
    vec ! [
    (bytes32(1u8), Some(bytes32(255u8))),
    (bytes32(0u8), Some(bytes32(128u8))),
    ]
    .into_iter()
    .collect(),
    ),
    (
    Bytes::from_str("6b175474e89094c44da98b954eedeac495271d0f")
    .unwrap(),
    vec ! [
    (bytes32(1u8), Some(bytes32(3u8))),
    (bytes32(5u8), Some(bytes32(25u8))),
    (bytes32(2u8), Some(bytes32(1u8))),
    (bytes32(6u8), Some(bytes32(30u8))),
    (bytes32(0u8), Some(bytes32(2u8))),
    ]
    .into_iter()
    .collect(),
    )]
    .into_iter()
    .collect())
    ]
    #[case::latest_only_c0(
    None,
    Some(vec ! [Bytes::from_str("73bce791c239c8010cd3c857d96580037ccdd0ee").unwrap()]),
    [(
    Bytes::from_str("73bce791c239c8010cd3c857d96580037ccdd0ee")
    .unwrap(),
    vec ! [
    (bytes32(1u8), Some(bytes32(255u8))),
    (bytes32(0u8), Some(bytes32(128u8))),
    ]
    .into_iter()
    .collect(),
    )]
    .into_iter()
    .collect())
    ]
    #[case::at_block_one(
    Some(Version(BlockOrTimestamp::Block(BlockIdentifier::Number((Chain::Ethereum, 1))), VersionKind::Last)),
    None,
    [(
    Bytes::from_str("6b175474e89094c44da98b954eedeac495271d0f")
    .unwrap(),
    vec ! [
    (bytes32(1u8), Some(bytes32(5u8))),
    (bytes32(2u8), Some(bytes32(1u8))),
    (bytes32(0u8), Some(bytes32(1u8))),
    ],
    ), (
    Bytes::from_str("94a3F312366b8D0a32A00986194053C0ed0CdDb1").unwrap(),
    vec ! [
    (bytes32(1u8), Some(bytes32(2u8))),
    (bytes32(2u8), Some(bytes32(4u8)))
    ],
    )]
    .into_iter()
    .map(| (k, v) | (k, v.into_iter().collect::< HashMap < _, _ >> ()))
    .collect::< HashMap < _, _ >> ()
    )]
    #[case::before_block_one(
    Some(Version(BlockOrTimestamp::Timestamp("2019-01-01T00:00:00".parse().unwrap()), VersionKind::Last)),
    None,
    HashMap::new())
    ]
    #[tokio::test]
    async fn test_get_slots(
        #[case] version: Option<Version>,
        #[case] addresses: Option<Vec<Address>>,
        #[case] exp: AccountToContractStore,
    ) {
        let mut conn = setup_db().await;
        setup_data(&mut conn).await;
        let gw = EvmGateway::from_connection(&mut conn).await;
        let addresses: Option<&[Address]> = addresses.as_deref();

        let res = gw
            .get_contract_slots(&Chain::Ethereum, addresses, version.as_ref(), &mut conn)
            .await
            .unwrap();

        assert_eq!(res, exp);
    }

    #[tokio::test]

    async fn test_upsert_slots_against_empty_db() {
        let mut conn = setup_db().await;
        let chain_id = db_fixtures::insert_chain(&mut conn, "ethereum").await;
        let blk = db_fixtures::insert_blocks(&mut conn, chain_id).await;
        let txn = db_fixtures::insert_txns(
            &mut conn,
            &[
                (
                    blk[0],
                    1i64,
                    "0xbb7e16d797a9e2fbc537e30f91ed3d27a254dd9578aa4c3af3e5f0d3e8130945",
                ),
                (
                    blk[0],
                    2i64,
                    "0xcb8e16d797a9e2fbc537e30f91ed3d27a254dd9578aa4c3af3e5f0d3e8130946",
                ),
            ],
        )
        .await;
        db_fixtures::insert_account(
            &mut conn,
            "6B175474E89094C44Da98b954EedeAC495271d0F",
            "Account1",
            chain_id,
            Some(txn[0]),
        )
        .await;
        let slot_data_tx_0: ContractStore = vec![
            (vec![1u8].into(), Some(vec![10u8].into())),
            (vec![2u8].into(), Some(vec![20u8].into())),
            (vec![3u8].into(), Some(vec![30u8].into())),
        ]
        .into_iter()
        .collect();
        let slot_data_tx_1: ContractStore = vec![
            (vec![1u8].into(), Some(vec![11u8].into())),
            (vec![2u8].into(), Some(vec![21u8].into())),
            (vec![3u8].into(), Some(vec![31u8].into())),
        ]
        .into_iter()
        .collect();
        let input_slots = [
            (
                txn[0],
                vec![(
                    Bytes::from_str("6B175474E89094C44Da98b954EedeAC495271d0F")
                        .expect("account address ok"),
                    slot_data_tx_0.clone(),
                )]
                .into_iter()
                .collect(),
            ),
            (
                txn[1],
                vec![(
                    Bytes::from_str("6B175474E89094C44Da98b954EedeAC495271d0F")
                        .expect("account address ok"),
                    slot_data_tx_1.clone(),
                )]
                .into_iter()
                .collect(),
            ),
        ]
        .into_iter()
        .collect();
        let gw = EvmGateway::from_connection(&mut conn).await;

        gw.upsert_slots(input_slots, &mut conn)
            .await
            .unwrap();

        // Query the stored slots from the database
        let fetched_slot_data: ContractStore = schema::contract_storage::table
            .select((schema::contract_storage::slot, schema::contract_storage::value))
            .filter(schema::contract_storage::valid_to.is_null())
            .get_results(&mut conn)
            .await
            .unwrap()
            .into_iter()
            .collect();
        assert!(slot_data_tx_1 == fetched_slot_data);
    }

    #[tokio::test]

    async fn test_upsert_slots_invalidate_db_side_records() {
        let mut conn = setup_db().await;
        let chain_id = db_fixtures::insert_chain(&mut conn, "ethereum").await;
        let blk = db_fixtures::insert_blocks(&mut conn, chain_id).await;
        let txn = db_fixtures::insert_txns(
            &mut conn,
            &[
                (
                    blk[0],
                    1i64,
                    "0x93132c0221f4c45de9c667297dbb982753405978c94367ff074c3edd3c93e22f",
                ),
                (
                    blk[1],
                    1i64,
                    "0xcb8e16d797a9e2fbc537e30f91ed3d27a254dd9578aa4c3af3e5f0d3e8130946",
                ),
            ],
        )
        .await;
        let c0 = db_fixtures::insert_account(
            &mut conn,
            "6B175474E89094C44Da98b954EedeAC495271d0F",
            "Account1",
            chain_id,
            Some(txn[0]),
        )
        .await;
        db_fixtures::insert_slots(
            &mut conn,
            c0,
            txn[0],
            "2020-01-01T00:00:00",
            None,
            &[(1, 10, None), (2, 20, None), (3, 30, None)],
        )
        .await;

        let slot_data_tx_1: ContractStore = vec![(1, 11), (2, 12), (3, 13)]
            .into_iter()
            .map(|(s, v)| (int_to_b256(s), Some(int_to_b256(v))))
            .collect();
        let input_slots = [(
            txn[1],
            vec![(
                Bytes::from_str("6B175474E89094C44Da98b954EedeAC495271d0F")
                    .expect("account address ok"),
                slot_data_tx_1.clone(),
            )]
            .into_iter()
            .collect(),
        )]
        .into_iter()
        .collect();
        let gw = EvmGateway::from_connection(&mut conn).await;

        gw.upsert_slots(input_slots, &mut conn)
            .await
            .unwrap();

        // Query the stored slots from the database
        let fetched_slot_data: ContractStore = schema::contract_storage::table
            .select((schema::contract_storage::slot, schema::contract_storage::value))
            .filter(schema::contract_storage::valid_to.is_null())
            .get_results(&mut conn)
            .await
            .unwrap()
            .into_iter()
            .collect();
        assert!(slot_data_tx_1 == fetched_slot_data);
    }

    fn int_to_b256(s: u64) -> Bytes {
        Bytes::from_str(&format!("{:064x}", U256::from(s))).unwrap()
    }

    async fn setup_slots_delta(conn: &mut AsyncPgConnection) {
        let chain_id = db_fixtures::insert_chain(conn, "ethereum").await;
        let blk = db_fixtures::insert_blocks(conn, chain_id).await;
        let txn = db_fixtures::insert_txns(
            conn,
            &[
                (
                    blk[0],
                    1i64,
                    "0xbb7e16d797a9e2fbc537e30f91ed3d27a254dd9578aa4c3af3e5f0d3e8130945",
                ),
                (
                    blk[1],
                    1i64,
                    "0x3108322284d0a89a7accb288d1a94384d499504fe7e04441b0706c7628dee7b7",
                ),
            ],
        )
        .await;
        let c0 = db_fixtures::insert_account(
            conn,
            "6B175474E89094C44Da98b954EedeAC495271d0F",
            "c0",
            chain_id,
            Some(txn[0]),
        )
        .await;
        db_fixtures::insert_slots(conn, c0, txn[0], "2020-01-01T00:00:00", None, &[(2, 1, None)])
            .await;
        db_fixtures::insert_slots(
            conn,
            c0,
            txn[0],
            "2020-01-01T00:00:00",
            Some("2020-01-01T01:00:00"),
            &[(0, 1, None), (1, 5, None)],
        )
        .await;
        db_fixtures::insert_slots(
            conn,
            c0,
            txn[1],
            "2020-01-01T01:00:00",
            None,
            &[(0, 2, Some(1)), (1, 3, Some(5)), (5, 25, None), (6, 30, None)],
        )
        .await;
    }

    async fn get_account(
        address: &Address,
        conn: &mut AsyncPgConnection,
    ) -> Result<i64, StorageError> {
        Ok(schema::account::table
            .filter(schema::account::address.eq(address))
            .select(schema::account::id)
            .first::<i64>(conn)
            .await?)
    }

    #[tokio::test]

    async fn get_slots_delta_forward() {
        let mut conn = setup_db().await;
        setup_slots_delta(&mut conn).await;
        let gw = EvmGateway::from_connection(&mut conn).await;
        let chain_id = gw.get_chain_id(&Chain::Ethereum);
        let storage: ContractStore = vec![(0u8, 2u8), (1u8, 3u8), (5u8, 25u8), (6u8, 30u8)]
            .into_iter()
            .map(|(k, v)| if v > 0 { (bytes32(k), Some(bytes32(v))) } else { (bytes32(k), None) })
            .collect();
        let mut exp = HashMap::new();
        let addr = Bytes::from_str("6B175474E89094C44Da98b954EedeAC495271d0F").unwrap();
        let account_id = get_account(&addr, &mut conn)
            .await
            .unwrap();
        exp.insert(account_id, storage);

        let res = gw
            .get_slots_delta(
                chain_id,
                &"2020-01-01T00:00:00"
                    .parse::<NaiveDateTime>()
                    .unwrap(),
                &"2020-01-01T02:00:00"
                    .parse::<NaiveDateTime>()
                    .unwrap(),
                &mut conn,
            )
            .await
            .unwrap();

        assert_eq!(res, exp);
    }

    #[tokio::test]

    async fn get_slots_delta_backward() {
        let mut conn = setup_db().await;
        setup_slots_delta(&mut conn).await;
        let gw = EvmGateway::from_connection(&mut conn).await;
        let chain_id = gw.get_chain_id(&Chain::Ethereum);
        let storage: ContractStore = vec![(0u8, 1u8), (1u8, 5u8), (5u8, 0u8), (6u8, 0u8)]
            .into_iter()
            .map(|(k, v)| if v > 0 { (bytes32(k), Some(bytes32(v))) } else { (bytes32(k), None) })
            .collect();
        let mut exp = HashMap::new();
        let addr = Bytes::from_str("6B175474E89094C44Da98b954EedeAC495271d0F").unwrap();
        let account_id = get_account(&addr, &mut conn)
            .await
            .unwrap();
        exp.insert(account_id, storage);

        let res = gw
            .get_slots_delta(
                chain_id,
                &"2020-01-01T02:00:00"
                    .parse::<NaiveDateTime>()
                    .unwrap(),
                &"2020-01-01T00:00:00"
                    .parse::<NaiveDateTime>()
                    .unwrap(),
                &mut conn,
            )
            .await
            .unwrap();

        assert_eq!(res, exp);
    }

    #[rstest]
    #[case::with_start_version(
    Some(BlockOrTimestamp::Block(BlockIdentifier::Number((Chain::Ethereum, 2))))
    )]
    #[case::no_start_version(None)]
    #[tokio::test]

    async fn get_accounts_delta_backward(#[case] start_version: Option<BlockOrTimestamp>) {
        let mut conn = setup_db().await;
        setup_data(&mut conn).await;
        let gw = EvmGateway::from_connection(&mut conn).await;
        let exp = vec![
            // c0 had some changes which need to be reverted
            evm::AccountUpdate::new(
                "0x6b175474e89094c44da98b954eedeac495271d0f"
                    .parse()
                    .expect("addr ok"),
                Chain::Ethereum,
                evm_slots([(6, 0), (0, 1), (1, 5), (5, 0)]),
                Some(U256::from(100)),
                None,
                ChangeType::Update,
            ),
            // c1 which was deployed on block 2 is deleted
            evm::AccountUpdate::new(
                "0x73bce791c239c8010cd3c857d96580037ccdd0ee"
                    .parse()
                    .expect("addr ok"),
                Chain::Ethereum,
                evm_slots([]),
                None,
                None,
                ChangeType::Deletion,
            ),
            // c2 is recreated
            evm::AccountUpdate::new(
                "0x94a3f312366b8d0a32a00986194053c0ed0cddb1"
                    .parse()
                    .expect("addr ok"),
                Chain::Ethereum,
                evm_slots([(1, 2), (2, 4)]),
                Some(U256::from(25)),
                Some(Bytes::from_str("C2C2C2").expect("code ok")),
                ChangeType::Creation,
            ),
        ];

        let mut changes = gw
            .get_accounts_delta(
                &Chain::Ethereum,
                start_version.as_ref(),
                &BlockOrTimestamp::Block(BlockIdentifier::Number((Chain::Ethereum, 1))),
                &mut conn,
            )
            .await
            .unwrap();
        changes.sort_unstable_by_key(|u| u.address);

        assert_eq!(changes, exp);
    }

    #[tokio::test]

    async fn get_accounts_delta_forward() {
        let mut conn = setup_db().await;
        setup_data(&mut conn).await;
        let gw = EvmGateway::from_connection(&mut conn).await;
        let exp = vec![
            // c0 updates some slots and balances
            evm::AccountUpdate::new(
                "0x6b175474e89094c44da98b954eedeac495271d0f"
                    .parse()
                    .expect("addr ok"),
                Chain::Ethereum,
                evm_slots([(6, 30), (0, 2), (1, 3), (5, 25)]),
                Some(U256::from(101)),
                None,
                ChangeType::Update,
            ),
            // c1 was deployed
            evm::AccountUpdate::new(
                "0x73bce791c239c8010cd3c857d96580037ccdd0ee"
                    .parse()
                    .expect("addr ok"),
                Chain::Ethereum,
                evm_slots([(0, 128), (1, 255)]),
                Some(U256::from(50)),
                Some(Bytes::from_str("C1C1C1").expect("code ok")),
                ChangeType::Creation,
            ),
            // c2 is deleted
            evm::AccountUpdate::new(
                "0x94a3f312366b8d0a32a00986194053c0ed0cddb1"
                    .parse()
                    .expect("addr ok"),
                Chain::Ethereum,
                evm_slots([]),
                None,
                None,
                ChangeType::Deletion,
            ),
        ];

        let mut changes = gw
            .get_accounts_delta(
                &Chain::Ethereum,
                Some(&BlockOrTimestamp::Block(BlockIdentifier::Number((Chain::Ethereum, 1)))),
                &BlockOrTimestamp::Block(BlockIdentifier::Number((Chain::Ethereum, 2))),
                &mut conn,
            )
            .await
            .unwrap();
        changes.sort_unstable_by_key(|u| u.address);

        assert_eq!(changes, exp);
    }

    #[rstest]
    #[case::forward("2020-01-01T00:00:00", "2020-01-01T01:00:00")]
    #[case::backward("2020-01-01T01:00:00", "2020-01-01T00:00:00")]
    #[tokio::test]

    async fn get_accounts_delta_fail(#[case] start: &str, #[case] end: &str) {
        let mut conn = setup_db().await;
        setup_data(&mut conn).await;
        let c1 = &orm::Account::by_address(
            &Bytes::from_str("73BcE791c239c8010Cd3C857d96580037CCdd0EE").expect("address ok"),
            &mut conn,
        )
        .await
        .unwrap()[0];
        db_fixtures::delete_account(&mut conn, c1.id, "2020-01-01T01:00:00").await;
        let gw = EvmGateway::from_connection(&mut conn).await;
        let start_ts = start.parse().unwrap();
        let start_version = BlockOrTimestamp::Timestamp(start_ts);
        let end_ts = end.parse().unwrap();
        let end_version = BlockOrTimestamp::Timestamp(end_ts);
        let exp = Err(StorageError::Unexpected(format!(
            "Found account that was deleted and created within range {} - {}!",
            start_ts, end_ts
        )));

        let res = gw
            .get_accounts_delta(&Chain::Ethereum, Some(&start_version), &end_version, &mut conn)
            .await;

        assert_eq!(res, exp);
    }
}<|MERGE_RESOLUTION|>--- conflicted
+++ resolved
@@ -6,20 +6,10 @@
 use ethers::utils::keccak256;
 use tracing::instrument;
 
-<<<<<<< HEAD
-use crate::{
-    hex_bytes::Bytes,
-    storage::{
-        AccountToContractStore, Address, Balance, BlockOrTimestamp, ChangeType, Code,
-        ContractDelta, ContractId, ContractStateGateway, ContractStore, StorableBlock,
-        StorableContract, StorableToken, StorableTransaction, StoreKey, StoreVal, TxHash, Version,
-    },
-=======
 use crate::storage::{
     AccountToContractStore, Address, Balance, BlockIdentifier, BlockOrTimestamp, ChangeType, Code,
     ContractDelta, ContractId, ContractStateGateway, ContractStore, StorableBlock,
     StorableContract, StorableToken, StorableTransaction, StoreKey, StoreVal, TxHash, Version,
->>>>>>> 5de4168b
 };
 use tycho_types::Bytes;
 
