--- conflicted
+++ resolved
@@ -445,31 +445,9 @@
     }
 
     pub async fn new(pool: Pool<AsyncPgConnection>) -> Result<Arc<Self>, StorageError> {
-<<<<<<< HEAD
         let cache = ChainEnumCache::from_pool(pool.clone()).await?;
         let protocol_system_cache: ValueIdTableCache<String> =
             ProtocolSystemEnumCache::from_pool(pool.clone()).await?;
-=======
-        let cache = ValueIdTableCache::<Chain>::from_pool(pool.clone()).await?;
-        //TODO: add more fexibility to the ValueIdTableCache::from_pool() method, to allow for
-        // querying different tables
-        let mut conn = pool
-            .get()
-            .await
-            .map_err(|err| StorageError::Unexpected(format!("{}", err)))?;
-
-        let results: Vec<(i64, String)> = async {
-            use schema::protocol_system::dsl::*;
-            protocol_system
-                .select((id, name))
-                .load(&mut conn)
-                .await
-                .expect("Failed to load protocol_system ids!")
-        }
-        .await;
-        let protocol_system_cache: ValueIdTableCache<String> =
-            ValueIdTableCache::<String>::from_tuples(results);
->>>>>>> 840ee4ad
         let gw = Arc::new(PostgresGateway::<B, TX, A, D, T>::with_cache(
             Arc::new(cache),
             Arc::new(protocol_system_cache),
