--- conflicted
+++ resolved
@@ -1145,7 +1145,6 @@
         )
         .await;
 
-<<<<<<< HEAD
         // insert tokens
         let (account_id_weth, weth_id) =
             db_fixtures::insert_token(conn, chain_id, WETH.trim_start_matches("0x"), "WETH", 18)
@@ -1162,8 +1161,6 @@
         )
         .await;
 
-=======
->>>>>>> fba4aa22
         let protocol_component_id = db_fixtures::insert_protocol_component(
             conn,
             "state1",
@@ -1175,7 +1172,6 @@
             Some(vec![contract_code_id]),
         )
         .await;
-<<<<<<< HEAD
         let protocol_component_id2 = db_fixtures::insert_protocol_component(
             conn,
             "state3",
@@ -1187,8 +1183,6 @@
             Some(vec![contract_code_id]),
         )
         .await;
-=======
->>>>>>> fba4aa22
         db_fixtures::insert_protocol_component(
             conn,
             "state2",
