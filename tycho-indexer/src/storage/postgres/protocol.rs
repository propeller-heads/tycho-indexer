#![allow(unused_variables)]

use async_trait::async_trait;
use chrono::NaiveDateTime;
use std::{cmp::Ordering, collections::HashMap};

use diesel::prelude::*;
use diesel_async::{AsyncPgConnection, RunQueryDsl};
use tracing::warn;

use crate::{
<<<<<<< HEAD
    extractor::evm::{ERC20Token, ProtocolComponent, ProtocolState, ProtocolStateDelta, TvlChange},
=======
    extractor::evm::{ProtocolComponent, ProtocolState, ProtocolStateDelta},
>>>>>>> 14174989
    hex_bytes::Bytes,
    models::{Chain, ProtocolType},
    storage::{
        postgres::{
            orm,
            orm::{Account, NewAccount},
            schema, PostgresGateway,
        },
        Address, BlockIdentifier, BlockOrTimestamp, ContractDelta, ContractId, ProtocolGateway,
        StorableBlock, StorableContract, StorableProtocolComponent, StorableProtocolState,
<<<<<<< HEAD
        StorableProtocolType, StorableToken, StorableTransaction, StorableTvlChange, StorageError,
        StorageError::DecodeError,
        TxHash, Version,
=======
        StorableProtocolStateDelta, StorableProtocolType, StorableToken, StorableTransaction,
        StorageError, TxHash, Version,
>>>>>>> 14174989
    },
};

impl<B, TX, A, D, T> PostgresGateway<B, TX, A, D, T>
where
    B: StorableBlock<orm::Block, orm::NewBlock, i64>,
    TX: StorableTransaction<orm::Transaction, orm::NewTransaction, i64>,
    D: ContractDelta + From<A>,
    A: StorableContract<orm::Contract, orm::NewContract, i64>,
    T: StorableToken<orm::Token, orm::NewToken, i64>,
{
    /// Decodes a ProtocolStates database result. Combines all matching protocol state db entities
    /// and returns a list containing one ProtocolState per component.
    fn _decode_protocol_states(
        &self,
        result: Result<Vec<(orm::ProtocolState, String, orm::Transaction)>, diesel::result::Error>,
        context: &str,
    ) -> Result<Vec<ProtocolState>, StorageError> {
        match result {
            Ok(data_vec) => {
                let mut protocol_states = Vec::new();
                let (states_data, latest_tx): (
                    HashMap<String, Vec<orm::ProtocolState>>,
                    Option<orm::Transaction>,
                ) = data_vec.into_iter().fold(
                    (HashMap::new(), None),
                    |(mut states, latest_tx), data| {
                        states
                            .entry(data.1)
                            .or_insert_with(Vec::new)
                            .push(data.0);
                        let transaction = data.2;
                        let latest_tx = match latest_tx {
                            Some(latest)
                                if latest.block_id < transaction.block_id ||
                                    (latest.block_id == transaction.block_id &&
                                        latest.index < transaction.index) =>
                            {
                                Some(transaction)
                            }
                            None => Some(transaction),
                            _ => latest_tx,
                        };
                        (states, latest_tx)
                    },
                );
                for (component_id, states) in states_data {
                    let tx_hash = latest_tx
                        .as_ref()
                        .map(|tx| &tx.hash)
                        .ok_or(StorageError::DecodeError("Modify tx hash not found".to_owned()))?;
                    let protocol_state =
                        ProtocolState::from_storage(states, component_id, tx_hash)?;
                    protocol_states.push(protocol_state);
                }
                Ok(protocol_states)
            }
            Err(err) => Err(StorageError::from_diesel(err, "ProtocolStates", context, None)),
        }
    }
}

#[async_trait]
impl<B, TX, A, D, T> ProtocolGateway for PostgresGateway<B, TX, A, D, T>
where
    B: StorableBlock<orm::Block, orm::NewBlock, i64>,
    TX: StorableTransaction<orm::Transaction, orm::NewTransaction, i64>,
    D: ContractDelta + From<A>,
    A: StorableContract<orm::Contract, orm::NewContract, i64>,
    T: StorableToken<orm::Token, orm::NewToken, i64>,
{
    type DB = AsyncPgConnection;
    type Token = T;
    type ProtocolState = ProtocolState;
    type ProtocolStateDelta = ProtocolStateDelta;
    type ProtocolType = ProtocolType;
    type ProtocolComponent = ProtocolComponent;
    type TvlChange = TvlChange;

    async fn get_protocol_components(
        &self,
        chain: &Chain,
        system: Option<String>,
        ids: Option<&[&str]>,
        conn: &mut Self::DB,
    ) -> Result<Vec<ProtocolComponent>, StorageError> {
        use super::schema::{protocol_component::dsl::*, transaction::dsl::*};
        let chain_id_value = self.get_chain_id(chain);

        let mut query = protocol_component
            .inner_join(transaction.on(creation_tx.eq(schema::transaction::id)))
            .select((orm::ProtocolComponent::as_select(), hash))
            .into_boxed();

        match (system, ids) {
            (Some(ps), None) => {
                let protocol_system = self.get_protocol_system_id(&ps);
                query = query.filter(
                    chain_id
                        .eq(chain_id_value)
                        .and(protocol_system_id.eq(protocol_system)),
                );
            }
            (None, Some(external_ids)) => {
                query = query.filter(
                    chain_id
                        .eq(chain_id_value)
                        .and(external_id.eq_any(external_ids)),
                );
            }
            (Some(ps), Some(external_ids)) => {
                let protocol_system = self.get_protocol_system_id(&ps);
                query = query.filter(
                    chain_id.eq(chain_id_value).and(
                        external_id
                            .eq_any(external_ids)
                            .and(protocol_system_id.eq(protocol_system)),
                    ),
                );
            }
            (_, _) => {
                query = query.filter(chain_id.eq(chain_id_value));
            }
        }

        let orm_protocol_components = query
            .load::<(orm::ProtocolComponent, TxHash)>(conn)
            .await?;

        orm_protocol_components
            .into_iter()
            .map(|(pc, tx_hash)| {
                let ps = self.get_protocol_system(&pc.protocol_system_id);
                ProtocolComponent::from_storage(
                    pc,
                    vec![],
                    vec![],
                    chain.to_owned(),
                    &ps,
                    tx_hash.into(),
                )
            })
            .collect::<Result<Vec<ProtocolComponent>, StorageError>>()
    }

    async fn add_protocol_components(
        &self,
        new: &[&Self::ProtocolComponent],
        conn: &mut Self::DB,
    ) -> Result<(), StorageError> {
        use super::schema::protocol_component::dsl::*;
        let mut values: Vec<orm::NewProtocolComponent> = Vec::with_capacity(new.len());
        let tx_hashes: Vec<TxHash> = new
            .iter()
            .map(|pc| pc.creation_tx.into())
            .collect();
        let tx_hash_id_mapping: HashMap<TxHash, i64> =
            orm::Transaction::ids_by_hash(&tx_hashes, conn)
                .await
                .unwrap();

        for pc in new {
            let txh = tx_hash_id_mapping
                .get::<TxHash>(&pc.creation_tx.into())
                .ok_or(StorageError::DecodeError("TxHash not found".to_string()))?;

            let new_pc = pc
                .to_storage(
                    self.get_chain_id(&pc.chain),
                    self.get_protocol_system_id(&pc.protocol_system.to_string()),
                    txh.to_owned(),
                    pc.created_at,
                )
                .unwrap();
            values.push(new_pc);
        }

        diesel::insert_into(protocol_component)
            .values(&values)
            .on_conflict((chain_id, protocol_system_id, external_id))
            .do_nothing()
            .execute(conn)
            .await
            .map_err(|err| StorageError::from_diesel(err, "ProtocolComponent", "", None))
            .unwrap();

        Ok(())
    }

    async fn delete_protocol_components(
        &self,
        to_delete: &[&Self::ProtocolComponent],
        block_ts: NaiveDateTime,
        conn: &mut Self::DB,
    ) -> Result<(), StorageError> {
        use super::schema::protocol_component::dsl::*;

        let ids_to_delete: Vec<String> = to_delete
            .iter()
            .map(|c| c.id.to_string())
            .collect();

        diesel::update(protocol_component.filter(external_id.eq_any(ids_to_delete)))
            .set(deleted_at.eq(block_ts))
            .execute(conn)
            .await?;
        Ok(())
    }
    async fn upsert_protocol_type(
        &self,
        new: &Self::ProtocolType,
        conn: &mut Self::DB,
    ) -> Result<(), StorageError> {
        use super::schema::protocol_type::dsl::*;

        let values: orm::NewProtocolType = new.to_storage();

        diesel::insert_into(protocol_type)
            .values(&values)
            .on_conflict(name)
            .do_update()
            .set(&values)
            .execute(conn)
            .await
            .map_err(|err| StorageError::from_diesel(err, "ProtocolType", &values.name, None))?;

        Ok(())
    }

    // Gets all protocol states from the db filtered by chain, component ids and/or protocol system.
    // The filters are applied in the following order: component ids, protocol system, chain. If
    // component ids are provided, the protocol system filter is ignored. The chain filter is
    // always applied.
    async fn get_protocol_states(
        &self,
        chain: &Chain,
        at: Option<Version>,
        system: Option<String>,
        ids: Option<&[&str]>,
        conn: &mut Self::DB,
    ) -> Result<Vec<Self::ProtocolState>, StorageError> {
        let chain_db_id = self.get_chain_id(chain);
        let version_ts = match &at {
            Some(version) => Some(version.to_ts(conn).await?),
            None => None,
        };

        match (ids, system) {
            (Some(ids), Some(system)) => {
                warn!("Both protocol IDs and system were provided. System will be ignored.");
                self._decode_protocol_states(
                    orm::ProtocolState::by_id(ids, chain_db_id, version_ts, conn).await,
                    ids.join(",").as_str(),
                )
            }
            (Some(ids), _) => self._decode_protocol_states(
                orm::ProtocolState::by_id(ids, chain_db_id, version_ts, conn).await,
                ids.join(",").as_str(),
            ),
            (_, Some(system)) => self._decode_protocol_states(
                orm::ProtocolState::by_protocol_system(
                    system.clone(),
                    chain_db_id,
                    version_ts,
                    conn,
                )
                .await,
                system.to_string().as_str(),
            ),
            _ => self._decode_protocol_states(
                orm::ProtocolState::by_chain(chain_db_id, version_ts, conn).await,
                chain.to_string().as_str(),
            ),
        }
    }

    async fn update_protocol_states(
        &self,
        chain: &Chain,
        new: &[ProtocolStateDelta],
        conn: &mut Self::DB,
    ) -> Result<(), StorageError> {
        let chain_db_id = self.get_chain_id(chain);
        let txns: HashMap<Bytes, (i64, i64, NaiveDateTime)> = orm::Transaction::ids_and_ts_by_hash(
            new.iter()
                .map(|state| state.modify_tx.as_bytes())
                .collect::<Vec<&[u8]>>()
                .as_slice(),
            conn,
        )
        .await?
        .into_iter()
        .map(|(id, hash, index, ts)| (hash, (id, index, ts)))
        .collect();

        let components: HashMap<String, i64> = orm::ProtocolComponent::ids_by_external_ids(
            new.iter()
                .map(|state| state.component_id.as_str())
                .collect::<Vec<&str>>()
                .as_slice(),
            conn,
        )
        .await?
        .into_iter()
        .map(|(id, external_id)| (external_id, id))
        .collect();

        let mut state_data: Vec<(orm::NewProtocolState, i64)> = Vec::new();

        for state in new {
            let tx_db = txns
                .get(state.modify_tx.as_bytes())
                .expect("Failed to find tx");
            let component_db_id = *components
                .get(&state.component_id)
                .expect("Failed to find component");
            let mut new_states: Vec<(orm::NewProtocolState, i64)> =
                ProtocolStateDelta::to_storage(state, component_db_id, tx_db.0, tx_db.2)
                    .into_iter()
                    .map(|state| (state, tx_db.1))
                    .collect();

            // invalidated db entities for deleted attributes
            for attr in &state.deleted_attributes {
                // PERF: slow but required due to diesel restrictions
                diesel::update(schema::protocol_state::table)
                    .filter(schema::protocol_state::protocol_component_id.eq(component_db_id))
                    .filter(schema::protocol_state::attribute_name.eq(attr))
                    .filter(schema::protocol_state::valid_to.is_null())
                    .set(schema::protocol_state::valid_to.eq(tx_db.2))
                    .execute(conn)
                    .await?;
            }

            state_data.append(&mut new_states);
        }

        // Sort state_data by protocol_component_id, attribute_name, and transaction index
        state_data.sort_by(|a, b| {
            let order =
                a.0.protocol_component_id
                    .cmp(&b.0.protocol_component_id);
            if order == Ordering::Equal {
                let sub_order =
                    a.0.attribute_name
                        .cmp(&b.0.attribute_name);

                if sub_order == Ordering::Equal {
                    // Sort by block ts and tx_index as well
                    a.1.cmp(&b.1)
                } else {
                    sub_order
                }
            } else {
                order
            }
        });

        // Invalidate older states within the new state data
        let mut i = 0;
        while i + 1 < state_data.len() {
            let next_state = &state_data[i + 1].0.clone();
            let (current_state, _) = &mut state_data[i];

            // Check if next_state has same protocol_component_id and attribute_name
            if current_state.protocol_component_id == next_state.protocol_component_id &&
                current_state.attribute_name == next_state.attribute_name
            {
                // Invalidate the current state
                current_state.valid_to = Some(next_state.valid_from);
            }

            i += 1;
        }

        let state_data: Vec<orm::NewProtocolState> = state_data
            .into_iter()
            .map(|(state, _index)| state)
            .collect();

        // TODO: invalidate newly outdated protocol states already in the db (ENG-2682)

        // insert the prepared protocol state deltas
        if !state_data.is_empty() {
            diesel::insert_into(schema::protocol_state::table)
                .values(&state_data)
                .execute(conn)
                .await?;
        }
        Ok(())
    }

    async fn get_tokens(
        &self,
        chain: Chain,
        addresses: Option<&[&Address]>,
        conn: &mut Self::DB,
    ) -> Result<Vec<Self::Token>, StorageError> {
        use super::schema::{account::dsl::*, token::dsl::*};

        let mut query = token
            .inner_join(account)
            .select((token::all_columns(), schema::account::chain_id, schema::account::address))
            .into_boxed();

        if let Some(addrs) = addresses {
            query = query.filter(schema::account::address.eq_any(addrs));
        }

        let results = query
            .order(schema::token::symbol.asc())
            .load::<(orm::Token, i64, Address)>(conn)
            .await
            .map_err(|err| StorageError::from_diesel(err, "Token", &chain.to_string(), None))?;

        let tokens: Result<Vec<Self::Token>, StorageError> = results
            .into_iter()
            .map(|(orm_token, chain_id_, address_)| {
                let chain = self.get_chain(&chain_id_);
                let contract_id = ContractId::new(chain, address_);

                Self::Token::from_storage(orm_token, contract_id)
                    .map_err(|err| StorageError::DecodeError(err.to_string()))
            })
            .collect();
        tokens
    }

    async fn add_tokens(
        &self,
        tokens: &[&Self::Token],
        conn: &mut Self::DB,
    ) -> Result<(), StorageError> {
        let titles: Vec<String> = tokens
            .iter()
            .map(|token| format!("{}_{}", token.chain(), token.symbol()))
            .collect();

        let addresses: Vec<_> = tokens
            .iter()
            .map(|token| token.address().as_bytes().to_vec())
            .collect();

        let new_accounts: Vec<NewAccount> = tokens
            .iter()
            .zip(titles.iter())
            .zip(addresses.iter())
            .map(|((token, title), address)| {
                let chain_id = self.get_chain_id(&token.chain());
                NewAccount {
                    title,
                    address,
                    chain_id,
                    creation_tx: None,
                    created_at: None,
                    deleted_at: None,
                }
            })
            .collect();

        diesel::insert_into(schema::account::table)
            .values(&new_accounts)
            // .on_conflict(..).do_nothing() is necessary to ignore updating duplicated entries
            .on_conflict((schema::account::address, schema::account::chain_id))
            .do_nothing()
            .execute(conn)
            .await
            .map_err(|err| StorageError::from_diesel(err, "Account", "batch", None))?;

        let accounts: Vec<Account> = schema::account::table
            .filter(schema::account::address.eq_any(addresses))
            .select(Account::as_select())
            .get_results::<Account>(conn)
            .await
            .map_err(|err| StorageError::from_diesel(err, "Account", "retrieve", None))?;

        let account_map: HashMap<(Vec<u8>, i64), i64> = accounts
            .iter()
            .map(|account| ((account.address.clone().to_vec(), account.chain_id), account.id))
            .collect();

        let new_tokens: Vec<orm::NewToken> = tokens
            .iter()
            .map(|token| {
                let token_chain_id = self.get_chain_id(&token.chain());
                let account_key = (token.address().as_ref().to_vec(), token_chain_id);

                let account_id = *account_map
                    .get(&account_key)
                    .expect("Account ID not found");

                token.to_storage(account_id)
            })
            .collect();

        diesel::insert_into(schema::token::table)
            .values(&new_tokens)
            // .on_conflict(..).do_nothing() is necessary to ignore updating duplicated entries
            .on_conflict(schema::token::account_id)
            .do_nothing()
            .execute(conn)
            .await
            .map_err(|err| StorageError::from_diesel(err, "Token", "batch", None))?;

        Ok(())
    }

    async fn add_tvl_changes(
        &self,
        chain: Chain,
        tvl_changes: &[&Self::TvlChange],
        conn: &mut Self::DB,
    ) -> Result<(), StorageError> {
        use super::schema::{account::dsl::*, token::dsl::*};
        let token_addresses: Vec<Bytes> = tvl_changes
            .iter()
            .map(|tvl_change| Bytes::from(tvl_change.token.as_bytes()))
            .collect();

        let account_ids = token
            .inner_join(account)
            .select(schema::token::id)
            .filter(schema::account::address.eq_any(token_addresses))
            .get_results::<i64>(conn)
            .await?;

        let transaction_hashes: Vec<TxHash> = tvl_changes
            .iter()
            .map(|tvl_change| Bytes::from(tvl_change.modify_tx.as_bytes()))
            .collect();
        let transaction_ids = orm::Transaction::id_by_hash(&transaction_hashes, conn).await?;

        let external_ids: Vec<String> = tvl_changes
            .iter()
            .map(|tvl_change| tvl_change.component_id.to_string())
            .collect();
        let protocol_component_ids =
            orm::ProtocolComponent::id_by_external_id(&external_ids, conn).await?;

        let mut new_tvl_changes = Vec::new();
        for (index, tvl_change) in tvl_changes.iter().enumerate() {
            let current_account_id = account_ids[index];
            let transaction_id = transaction_ids[&transaction_hashes[index]];
            let protocol_component_id = protocol_component_ids[&external_ids[index]];

            let new_tvl_change =
                tvl_change.to_storage(current_account_id, transaction_id, protocol_component_id);
            new_tvl_changes.push(new_tvl_change);
        }

        diesel::insert_into(schema::tvl_change::table)
            .values(&new_tvl_changes)
            .execute(conn)
            .await
            .map_err(|err| StorageError::from_diesel(err, "TvlChange", "batch", None))?;

        Ok(())
    }

    async fn get_state_delta(
        &self,
        chain: &Chain,
        system: Option<String>,
        id: Option<&[&str]>,
        start_version: Option<&BlockOrTimestamp>,
        end_version: &BlockOrTimestamp,
        conn: &mut Self::DB,
    ) -> Result<ProtocolStateDelta, StorageError> {
        todo!()
    }

    async fn revert_protocol_state(
        &self,
        to: &BlockIdentifier,
        conn: &mut Self::DB,
    ) -> Result<(), StorageError> {
        todo!()
    }

    async fn _get_or_create_protocol_system_id(
        &self,
        new: String,
        conn: &mut Self::DB,
    ) -> Result<i64, StorageError> {
        use super::schema::protocol_system::dsl::*;

        let existing_entry = protocol_system
            .filter(name.eq(new.to_string().clone()))
            .first::<orm::ProtocolSystem>(conn)
            .await;

        if let Ok(entry) = existing_entry {
            return Ok(entry.id);
        } else {
            let new_entry = orm::NewProtocolSystem { name: new.to_string() };

            let inserted_protocol_system = diesel::insert_into(protocol_system)
                .values(&new_entry)
                .get_result::<orm::ProtocolSystem>(conn)
                .await
                .map_err(|err| {
                    StorageError::from_diesel(err, "ProtocolSystem", &new.to_string(), None)
                })?;
            Ok(inserted_protocol_system.id)
        }
    }
}

#[cfg(test)]
mod test {
    use super::*;
    use crate::{
        extractor::evm::{self, ERC20Token},
        storage::ChangeType,
    };
    use chrono::{NaiveDate, NaiveDateTime, NaiveTime, Utc};
    use diesel_async::AsyncConnection;
    use ethers::{prelude::H160, types::U256};
    use rstest::rstest;
    use serde_json::json;

    use crate::{
        hex_bytes::Bytes,
        models,
        models::{FinancialType, ImplementationType},
        storage::postgres::{db_fixtures, orm, schema, PostgresGateway},
    };

<<<<<<< HEAD
    use super::*;
    use crate::storage::postgres::{orm::NewProtocolComponent, schema::protocol_component};
=======
>>>>>>> 14174989
    use ethers::prelude::H256;
    use std::{collections::HashMap, str::FromStr};

    type EVMGateway = PostgresGateway<
        evm::Block,
        evm::Transaction,
        evm::Account,
        evm::AccountUpdate,
        evm::ERC20Token,
    >;

    const WETH: &str = "0xC02aaA39b223FE8D0A0e5C4F27eAD9083C756Cc2";
    const USDC: &str = "0xA0b86991c6218b36c1d19D4a2e9Eb0cE3606eB48";
    const USDT: &str = "0xdAC17F958D2ee523a2206206994597C13D831ec7";

    async fn setup_db() -> AsyncPgConnection {
        let db_url = std::env::var("DATABASE_URL").unwrap();
        let mut conn = AsyncPgConnection::establish(&db_url)
            .await
            .unwrap();
        conn.begin_test_transaction()
            .await
            .unwrap();

        conn
    }

    /// This sets up the data needed to test the gateway. The setup is structured such that each
    /// protocol state's historical changes are kept together this makes it easy to reason about
    /// that change an account should have at each version Please not that if you change
    /// something here, also update the state fixtures right below, which contain protocol states
    /// at each version.
    async fn setup_data(conn: &mut AsyncPgConnection) -> Vec<String> {
        let chain_id = db_fixtures::insert_chain(conn, "ethereum").await;
        let chain_id_sn = db_fixtures::insert_chain(conn, "starknet").await;
        let blk = db_fixtures::insert_blocks(conn, chain_id).await;
        let tx_hashes = [
            "0xbb7e16d797a9e2fbc537e30f91ed3d27a254dd9578aa4c3af3e5f0d3e8130945".to_string(),
            "0x794f7df7a3fe973f1583fbb92536f9a8def3a89902439289315326c04068de54".to_string(),
            "0x3108322284d0a89a7accb288d1a94384d499504fe7e04441b0706c7628dee7b7".to_string(),
            "0x50449de1973d86f21bfafa7c72011854a7e33a226709dc3e2e4edcca34188388".to_string(),
        ];

        let txn = db_fixtures::insert_txns(
            conn,
            &[
                (blk[0], 1i64, &tx_hashes[0]),
                (blk[0], 2i64, &tx_hashes[1]),
                // ----- Block 01 LAST
                (blk[1], 1i64, &tx_hashes[2]),
                (blk[1], 2i64, &tx_hashes[3]),
                // ----- Block 02 LAST
            ],
        )
        .await;

        let protocol_system_id_ambient =
            db_fixtures::insert_protocol_system(conn, "ambient".to_owned()).await;
        let protocol_system_id_zz =
            db_fixtures::insert_protocol_system(conn, "zigzag".to_owned()).await;

        let protocol_type_id = db_fixtures::insert_protocol_type(
            conn,
            "Pool",
            Some(orm::FinancialType::Swap),
            None,
            Some(orm::ImplementationType::Custom),
        )
        .await;
        let protocol_component_id = db_fixtures::insert_protocol_component(
            conn,
            "state1",
            chain_id,
            protocol_system_id_ambient,
            protocol_type_id,
            txn[0],
        )
        .await;
        let protocol_component_id2 = db_fixtures::insert_protocol_component(
            conn,
            "state3",
            chain_id,
            protocol_system_id_ambient,
            protocol_type_id,
            txn[0],
        )
        .await;
        db_fixtures::insert_protocol_component(
            conn,
            "state2",
            chain_id_sn,
            protocol_system_id_zz,
            protocol_type_id,
            txn[1],
        )
        .await;

        // protocol state for state1-reserve1
        db_fixtures::insert_protocol_state(
            conn,
            protocol_component_id,
            txn[0],
            "reserve1".to_owned(),
            Bytes::from(U256::from(1100)),
            Some(txn[2]),
        )
        .await;

        // protocol state for state1-reserve2
        db_fixtures::insert_protocol_state(
            conn,
            protocol_component_id,
            txn[0],
            "reserve2".to_owned(),
            Bytes::from(U256::from(500)),
            None,
        )
        .await;

        // protocol state update for state1-reserve1
        db_fixtures::insert_protocol_state(
            conn,
            protocol_component_id,
            txn[3],
            "reserve1".to_owned(),
            Bytes::from(U256::from(1000)),
            None,
        )
        .await;

        // insert tokens
        let weth_id =
            db_fixtures::insert_token(conn, chain_id, WETH.trim_start_matches("0x"), "WETH", 18)
                .await;
        let usdc_id =
            db_fixtures::insert_token(conn, chain_id, USDC.trim_start_matches("0x"), "USDC", 6)
                .await;
        tx_hashes.to_vec()
    }

    fn protocol_state() -> ProtocolState {
        let attributes: HashMap<String, Bytes> = vec![
            ("reserve1".to_owned(), Bytes::from(U256::from(1000))),
            ("reserve2".to_owned(), Bytes::from(U256::from(500))),
        ]
        .into_iter()
        .collect();
        ProtocolState::new(
            "state1".to_owned(),
            attributes,
            "0x50449de1973d86f21bfafa7c72011854a7e33a226709dc3e2e4edcca34188388"
                .parse()
                .unwrap(),
        )
    }

    #[rstest]
    #[case::by_chain(None, None)]
    #[case::by_system(Some("ambient".to_string()), None)]
    #[case::by_ids(None, Some(vec ! ["state1"]))]
    #[tokio::test]
    async fn test_get_protocol_states(
        #[case] system: Option<String>,
        #[case] ids: Option<Vec<&str>>,
    ) {
        let mut conn = setup_db().await;
        setup_data(&mut conn).await;

        let expected = vec![protocol_state()];

        let gateway = EVMGateway::from_connection(&mut conn).await;

        let result = gateway
            .get_protocol_states(&Chain::Ethereum, None, system, ids.as_deref(), &mut conn)
            .await
            .unwrap();

        assert_eq!(result, expected)
    }

    #[tokio::test]
    async fn test_get_protocol_states_at() {
        let mut conn = setup_db().await;
        setup_data(&mut conn).await;

        let gateway = EVMGateway::from_connection(&mut conn).await;

        let mut protocol_state = protocol_state();
        let attributes: HashMap<String, Bytes> = vec![
            ("reserve1".to_owned(), Bytes::from(U256::from(1100))),
            ("reserve2".to_owned(), Bytes::from(U256::from(500))),
        ]
        .into_iter()
        .collect();
        protocol_state.attributes = attributes;
        protocol_state.modify_tx =
            "0xbb7e16d797a9e2fbc537e30f91ed3d27a254dd9578aa4c3af3e5f0d3e8130945"
                .parse()
                .unwrap();
        let expected = vec![protocol_state];

        let result = gateway
            .get_protocol_states(
                &Chain::Ethereum,
                Some(Version::from_block_number(Chain::Ethereum, 1)),
                None,
                None,
                &mut conn,
            )
            .await
            .unwrap();

        assert_eq!(result, expected)
    }

    fn protocol_state_delta() -> ProtocolStateDelta {
        let attributes: HashMap<String, Bytes> = vec![
            ("reserve1".to_owned(), Bytes::from(U256::from(1000))),
            ("reserve2".to_owned(), Bytes::from(U256::from(500))),
        ]
        .into_iter()
        .collect();
        ProtocolStateDelta::new(
            "state3".to_owned(),
            attributes,
            "0x50449de1973d86f21bfafa7c72011854a7e33a226709dc3e2e4edcca34188388"
                .parse()
                .unwrap(),
        )
    }

    #[tokio::test]
    async fn test_update_protocol_states() {
        let mut conn = setup_db().await;
        setup_data(&mut conn).await;

        let gateway = EVMGateway::from_connection(&mut conn).await;
        let chain = Chain::Ethereum;

        // set up deletable attribute state
        let protocol_component_id = schema::protocol_component::table
            .filter(schema::protocol_component::external_id.eq("state2"))
            .select(schema::protocol_component::id)
            .first::<i64>(&mut conn)
            .await
            .expect("Failed to fetch protocol component id");
        let tx_hash: Bytes = "0xbb7e16d797a9e2fbc537e30f91ed3d27a254dd9578aa4c3af3e5f0d3e8130945"
            .as_bytes()
            .into();
        let txn_id = schema::transaction::table
            .filter(
                schema::transaction::hash.eq(H256::from_str(
                    "0xbb7e16d797a9e2fbc537e30f91ed3d27a254dd9578aa4c3af3e5f0d3e8130945",
                )
                .expect("valid txhash")
                .as_bytes()
                .to_owned()),
            )
            .select(schema::transaction::id)
            .first::<i64>(&mut conn)
            .await
            .expect("Failed to fetch transaction id");
        db_fixtures::insert_protocol_state(
            &mut conn,
            protocol_component_id,
            txn_id,
            "deletable".to_owned(),
            Bytes::from(U256::from(1000)),
            None,
        )
        .await;

        // update
        let mut new_state1 = protocol_state_delta();
        let attributes1: HashMap<String, Bytes> = vec![
            ("reserve1".to_owned(), Bytes::from(U256::from(700))),
            ("reserve2".to_owned(), Bytes::from(U256::from(700))),
        ]
        .into_iter()
        .collect();
        new_state1.updated_attributes = attributes1.clone();
        new_state1.deleted_attributes = vec!["deletable".to_owned()]
            .into_iter()
            .collect();
        new_state1.modify_tx = "0x3108322284d0a89a7accb288d1a94384d499504fe7e04441b0706c7628dee7b7"
            .parse()
            .unwrap();

        // newer update
        let mut new_state2 = protocol_state_delta();
        let attributes2: HashMap<String, Bytes> = vec![
            ("reserve1".to_owned(), Bytes::from(U256::from(800))),
            ("reserve2".to_owned(), Bytes::from(U256::from(800))),
        ]
        .into_iter()
        .collect();
        new_state2.updated_attributes = attributes2.clone();

        // update the protocol state
        gateway
            .update_protocol_states(&chain, &[new_state1.clone(), new_state2.clone()], &mut conn)
            .await
            .expect("Failed to update protocol states");

        // check the correct state is considered the valid one
        let db_states = gateway
            .get_protocol_states(
                &chain,
                None,
                None,
                Some(&[new_state1.component_id.as_str()]),
                &mut conn,
            )
            .await
            .expect("Failed ");
        let mut expected_state = protocol_state();
        expected_state.attributes = attributes2;
        expected_state.component_id = new_state1.component_id.clone();
        assert_eq!(db_states[0], expected_state);

        // fetch the older state from the db and check it's valid_to is set correctly
        let tx_hash1: Bytes = new_state1.modify_tx.as_bytes().into();
        let older_state = schema::protocol_state::table
            .inner_join(schema::protocol_component::table)
            .inner_join(schema::transaction::table)
            .filter(schema::transaction::hash.eq(tx_hash1))
            .filter(schema::protocol_component::external_id.eq(new_state1.component_id.as_str()))
            .select(orm::ProtocolState::as_select())
            .first::<orm::ProtocolState>(&mut conn)
            .await
            .expect("Failed to fetch protocol state");
        assert_eq!(older_state.attribute_value, Some(Bytes::from(U256::from(700))));
        // fetch the newer state from the db to compare the valid_from
        let tx_hash2: Bytes = new_state2.modify_tx.as_bytes().into();
        let newer_state = schema::protocol_state::table
            .inner_join(schema::protocol_component::table)
            .inner_join(schema::transaction::table)
            .filter(schema::transaction::hash.eq(tx_hash2))
            .filter(schema::protocol_component::external_id.eq(new_state1.component_id.as_str()))
            .select(orm::ProtocolState::as_select())
            .first::<orm::ProtocolState>(&mut conn)
            .await
            .expect("Failed to fetch protocol state");
        assert_eq!(older_state.valid_to, Some(newer_state.valid_from));
    }

    #[tokio::test]
    async fn test_get_or_create_protocol_system_id() {
        let mut conn = setup_db().await;
        let gw = EVMGateway::from_connection(&mut conn).await;

        let first_id = gw
            ._get_or_create_protocol_system_id("ambient".to_string(), &mut conn)
            .await
            .unwrap();

        let second_id = gw
            ._get_or_create_protocol_system_id("ambient".to_string(), &mut conn)
            .await
            .unwrap();
        assert!(first_id > 0);
        assert_eq!(first_id, second_id);
    }

    #[tokio::test]
    async fn test_add_protocol_type() {
        let mut conn = setup_db().await;
        let gw = EVMGateway::from_connection(&mut conn).await;

        let d = NaiveDate::from_ymd_opt(2015, 6, 3).unwrap();
        let t = NaiveTime::from_hms_milli_opt(12, 34, 56, 789).unwrap();
        let dt = NaiveDateTime::new(d, t);

        let protocol_type = models::ProtocolType {
            name: "Protocol".to_string(),
            financial_type: FinancialType::Debt,
            attribute_schema: Some(json!({"attribute": "schema"})),
            implementation: ImplementationType::Custom,
        };

        gw.upsert_protocol_type(&protocol_type, &mut conn)
            .await
            .unwrap();

        let inserted_data = schema::protocol_type::table
            .filter(schema::protocol_type::name.eq("Protocol"))
            .select(schema::protocol_type::all_columns)
            .first::<orm::ProtocolType>(&mut conn)
            .await
            .unwrap();

        assert_eq!(inserted_data.name, "Protocol".to_string());
        assert_eq!(inserted_data.financial_type, orm::FinancialType::Debt);
        assert_eq!(inserted_data.attribute_schema, Some(json!({"attribute": "schema"})));
        assert_eq!(inserted_data.implementation, orm::ImplementationType::Custom);

        let updated_protocol_type = models::ProtocolType {
            name: "Protocol".to_string(),
            financial_type: FinancialType::Leverage,
            attribute_schema: Some(json!({"attribute": "another_schema"})),
            implementation: ImplementationType::Vm,
        };

        gw.upsert_protocol_type(&updated_protocol_type, &mut conn)
            .await
            .unwrap();

        let newly_inserted_data = schema::protocol_type::table
            .filter(schema::protocol_type::name.eq("Protocol"))
            .select(schema::protocol_type::all_columns)
            .load::<orm::ProtocolType>(&mut conn)
            .await
            .unwrap();

        assert_eq!(newly_inserted_data.len(), 1);
        assert_eq!(newly_inserted_data[0].name, "Protocol".to_string());
        assert_eq!(newly_inserted_data[0].financial_type, orm::FinancialType::Leverage);
        assert_eq!(
            newly_inserted_data[0].attribute_schema,
            Some(json!({"attribute": "another_schema"}))
        );
        assert_eq!(newly_inserted_data[0].implementation, orm::ImplementationType::Vm);
    }

    #[tokio::test]
    async fn test_get_tokens() {
        let mut conn = setup_db().await;
        setup_data(&mut conn).await;
        let gw = EVMGateway::from_connection(&mut conn).await;

        // get all tokens (no address filter)
        let tokens = gw
            .get_tokens(Chain::Ethereum, None, &mut conn)
            .await
            .unwrap();
        assert_eq!(tokens.len(), 2);

        // get weth and usdc
        let tokens = gw
            .get_tokens(Chain::Ethereum, Some(&[&WETH.into(), &USDC.into()]), &mut conn)
            .await
            .unwrap();
        assert_eq!(tokens.len(), 2);

        // get weth
        let tokens = gw
            .get_tokens(Chain::Ethereum, Some(&[&WETH.into()]), &mut conn)
            .await
            .unwrap();
        assert_eq!(tokens.len(), 1);
        assert_eq!(tokens[0].symbol, "WETH".to_string());
        assert_eq!(tokens[0].decimals, 18);
    }

    #[tokio::test]
    async fn test_add_tokens() {
        let mut conn = setup_db().await;
        setup_data(&mut conn).await;
        let gw = EVMGateway::from_connection(&mut conn).await;

        // Insert one new token (USDT) and an existing token (WETH)
        let weth_symbol = "WETH".to_string();
        let old_token = db_fixtures::get_token_by_symbol(&mut conn, weth_symbol.clone()).await;
        let old_account = &orm::Account::by_address(
            &Bytes::from_str(WETH.trim_start_matches("0x")).expect("address ok"),
            &mut conn,
        )
        .await
        .unwrap()[0];

        let usdt_symbol = "USDT".to_string();
        let tokens = [
            &ERC20Token {
                address: H160::from_str(USDT).unwrap(),
                symbol: usdt_symbol.clone(),
                decimals: 6,
                tax: 0,
                gas: vec![Some(64), None],
                chain: Chain::Ethereum,
            },
            &ERC20Token {
                address: H160::from_str(WETH).unwrap(),
                symbol: weth_symbol.clone(),
                decimals: 18,
                tax: 0,
                gas: vec![Some(100), None],
                chain: Chain::Ethereum,
            },
        ];

        gw.add_tokens(&tokens, &mut conn)
            .await
            .unwrap();

        let inserted_token = db_fixtures::get_token_by_symbol(&mut conn, usdt_symbol.clone()).await;
        assert_eq!(inserted_token.symbol, usdt_symbol);
        assert_eq!(inserted_token.decimals, 6);
        let inserted_account = &orm::Account::by_address(
            &Bytes::from_str(USDT.trim_start_matches("0x")).expect("address ok"),
            &mut conn,
        )
        .await
        .unwrap()[0];
        assert_eq!(inserted_account.id, inserted_token.account_id);
        assert_eq!(inserted_account.title, "ethereum_USDT".to_string());

        // make sure nothing changed on WETH (ids included)
        let new_token = db_fixtures::get_token_by_symbol(&mut conn, weth_symbol.clone()).await;
        assert_eq!(new_token, old_token);
        let new_account = &orm::Account::by_address(
            &Bytes::from_str(WETH.trim_start_matches("0x")).expect("address ok"),
            &mut conn,
        )
        .await
        .unwrap()[0];
        assert_eq!(new_account, old_account);
        assert!(inserted_account.id > new_account.id);
    }
    #[tokio::test]
    async fn test_add_tvl_changes() {
        let mut conn = setup_db().await;
        setup_data(&mut conn).await;
        let gw = EVMGateway::from_connection(&mut conn).await;

        let tx_hash =
            H256::from_str("0xbb7e16d797a9e2fbc537e30f91ed3d27a254dd9578aa4c3af3e5f0d3e8130945")
                .unwrap();
        let protocol_component_id: String = String::from("state1");

        let base_token = H160::from_str(WETH.trim_start_matches("0x")).unwrap();
        let tvl_change = TvlChange {
            token: base_token,
            new_balance: Bytes::from(&[0u8]),
            modify_tx: tx_hash,
            component_id: protocol_component_id,
        };

        let tvl_changes = vec![&tvl_change];
        // Insert the new ProtocolComponent into the database
        gw.add_tvl_changes(Chain::Ethereum, &tvl_changes, &mut conn)
            .await
            .unwrap();

        let inserted_data = schema::tvl_change::table
            .select(orm::TvlChange::as_select())
            .first::<orm::TvlChange>(&mut conn)
            .await;

        assert!(inserted_data.is_ok());
        let inserted_data: orm::TvlChange = inserted_data.unwrap();

        assert_eq!(inserted_data.new_balance, Bytes::from(&[0u8]));

        let referenced_token = schema::token::table
            .filter(schema::token::id.eq(inserted_data.token_id))
            .select(orm::Token::as_select())
            .first::<orm::Token>(&mut conn)
            .await;
        let referenced_token: orm::Token = referenced_token.unwrap();
        assert_eq!(referenced_token.symbol, String::from("WETH"));

        let referenced_component = schema::protocol_component::table
            .filter(schema::protocol_component::id.eq(inserted_data.protocol_component_id))
            .select(orm::ProtocolComponent::as_select())
            .first::<orm::ProtocolComponent>(&mut conn)
            .await;
        let referenced_component: orm::ProtocolComponent = referenced_component.unwrap();
        assert_eq!(referenced_component.external_id, String::from("state1"));
    }

    #[tokio::test]
    async fn test_add_protocol_components() {
        let mut conn = setup_db().await;
        setup_data(&mut conn).await;
        let gw = EVMGateway::from_connection(&mut conn).await;
        let protocol_type_id_1 =
            db_fixtures::insert_protocol_type(&mut conn, "Test_Type_1", None, None, None).await;
        let protocol_type_id_2 =
            db_fixtures::insert_protocol_type(&mut conn, "Test_Type_2", None, None, None).await;
        let protocol_system = "ambient".to_string();
        let chain = Chain::Ethereum;
        let original_component = ProtocolComponent {
            id: "test_contract_id".to_string(),
            protocol_system,
            protocol_type_id: protocol_type_id_1.to_string(),
            chain,
            tokens: vec![],
            contract_ids: vec![],
            static_attributes: HashMap::new(),
            change: ChangeType::Creation,
            creation_tx: H256::from_str(
                "0xbb7e16d797a9e2fbc537e30f91ed3d27a254dd9578aa4c3af3e5f0d3e8130945",
            )
            .unwrap(),
            created_at: Default::default(),
        };

        let result = gw
            .add_protocol_components(&[&original_component.clone()], &mut conn)
            .await;

        assert!(result.is_ok());

        let inserted_data = schema::protocol_component::table
            .filter(schema::protocol_component::external_id.eq("test_contract_id".to_string()))
            .select(orm::ProtocolComponent::as_select())
            .first::<orm::ProtocolComponent>(&mut conn)
            .await;

        assert!(inserted_data.is_ok());
        let inserted_data: orm::ProtocolComponent = inserted_data.unwrap();
        assert_eq!(
            original_component.protocol_type_id,
            inserted_data
                .protocol_type_id
                .to_string()
        );
        assert_eq!(
            original_component.protocol_type_id,
            inserted_data
                .protocol_type_id
                .to_string()
        );
        assert_eq!(
            gw.get_protocol_system_id(
                &original_component
                    .protocol_system
                    .to_string()
            ),
            inserted_data.protocol_system_id
        );
        assert_eq!(gw.get_chain_id(&original_component.chain), inserted_data.chain_id);
        assert_eq!(original_component.id, inserted_data.external_id);
    }

    fn create_test_protocol_component(id: &str) -> ProtocolComponent {
        ProtocolComponent {
            id: id.to_string(),
            protocol_system: "ambient".to_string(),
            protocol_type_id: "type_id_1".to_string(),
            chain: Chain::Ethereum,
            tokens: vec![],
            contract_ids: vec![],
            static_attributes: HashMap::new(),
            change: ChangeType::Creation,
            creation_tx: H256::from_low_u64_be(
                0x0000000000000000000000000000000000000000000000000000000011121314,
            ),
            created_at: NaiveDateTime::from_timestamp_opt(1000, 0).unwrap(),
        }
    }

    #[tokio::test]
    async fn test_delete_protocol_components() {
        let mut conn = setup_db().await;
        setup_data(&mut conn).await;
        let gw = EVMGateway::from_connection(&mut conn).await;

        let test_components = vec![
            create_test_protocol_component("state1"),
            create_test_protocol_component("state2"),
        ];

        let res = gw
            .delete_protocol_components(
                &test_components
                    .iter()
                    .collect::<Vec<_>>(),
                Utc::now().naive_utc(),
                &mut conn,
            )
            .await;

        assert!(res.is_ok());
        let pc_ids: Vec<String> = test_components
            .iter()
            .map(|test_pc| test_pc.id.to_string())
            .collect();

        let updated_timestamps = schema::protocol_component::table
            .filter(schema::protocol_component::external_id.eq_any(pc_ids))
            .select(schema::protocol_component::deleted_at)
            .load::<Option<NaiveDateTime>>(&mut conn)
            .await
            .unwrap();

        assert_eq!(updated_timestamps.len(), 2);
        updated_timestamps
            .into_iter()
            .for_each(|ts| assert!(ts.is_some(), "Found None in updated_ts"));
    }
    #[rstest]
    #[case::get_one(Some("zigzag".to_string()))]
    #[case::get_none(Some("ambient".to_string()))]
    #[tokio::test]
    async fn test_get_protocol_components_with_system_only(#[case] system: Option<String>) {
        let mut conn = setup_db().await;
        let tx_hashes = setup_data(&mut conn).await;
        let gw = EVMGateway::from_connection(&mut conn).await;

        let chain = Chain::Starknet;

        let result = gw
            .get_protocol_components(&chain, system.clone(), None, &mut conn)
            .await;

        assert!(result.is_ok());

        match system.unwrap().as_str() {
            "zigzag" => {
                let components = result.unwrap();
                assert_eq!(components.len(), 1);

                let pc = &components[0];
                assert_eq!(pc.id, "state2".to_string());
                assert_eq!(pc.protocol_system, "zigzag");
                assert_eq!(pc.chain, Chain::Starknet);
                assert_eq!(pc.creation_tx, H256::from_str(tx_hashes.get(1).unwrap()).unwrap());
            }
            "ambient" => {
                let components = result.unwrap();
                assert_eq!(components.len(), 0)
            }
            _ => {}
        }
    }

    #[rstest]
    #[case::get_one("state1".to_string())]
    #[case::get_none("state2".to_string())]
    #[tokio::test]
    async fn test_get_protocol_components_with_external_id_only(#[case] external_id: String) {
        let mut conn = setup_db().await;
        let tx_hashes = setup_data(&mut conn).await;
        let gw = EVMGateway::from_connection(&mut conn).await;

        let temp_ids_array = [external_id.as_str()];
        let ids = Some(temp_ids_array.as_slice());
        let chain = Chain::Ethereum;

        let result = gw
            .get_protocol_components(&chain, None, ids, &mut conn)
            .await;

        match external_id.as_str() {
            "state1" => {
                let components = result.unwrap();
                assert_eq!(components.len(), 1);

                let pc = &components[0];
                assert_eq!(pc.id, external_id.to_string());
                assert_eq!(pc.protocol_system, "ambient");
                assert_eq!(pc.chain, Chain::Ethereum);
                assert_eq!(pc.creation_tx, H256::from_str(&tx_hashes[0].to_string()).unwrap());
            }
            "state2" => {
                let components = result.unwrap();
                assert_eq!(components.len(), 0)
            }
            _ => {}
        }
    }

    #[tokio::test]
    async fn test_get_protocol_components_with_system_and_ids() {
        let mut conn = setup_db().await;
        let tx_hashes = setup_data(&mut conn).await;
        let gw = EVMGateway::from_connection(&mut conn).await;

        let system = "ambient".to_string();
        let ids = Some(["state1", "state2"].as_slice());
        let chain = Chain::Ethereum;
        let result = gw
            .get_protocol_components(&chain, Some(system), ids, &mut conn)
            .await;

        let components = result.unwrap();
        assert_eq!(components.len(), 1);

        let pc = &components[0];
        assert_eq!(pc.id, "state1".to_string());
        assert_eq!(pc.protocol_system, "ambient");
        assert_eq!(pc.chain, Chain::Ethereum);
        assert_eq!(pc.creation_tx, H256::from_str(&tx_hashes[0].to_string()).unwrap());
    }

    #[rstest]
    #[case::get_one(Chain::Ethereum, 0)]
    #[case::get_none(Chain::Starknet, 1)]
    #[tokio::test]
    async fn test_get_protocol_components_with_chain_filter(#[case] chain: Chain, #[case] i: i64) {
        let mut conn = setup_db().await;
        let tx_hashes = setup_data(&mut conn).await;
        let gw = EVMGateway::from_connection(&mut conn).await;

        let result = gw
            .get_protocol_components(&chain, None, None, &mut conn)
            .await;

        let mut components = result.unwrap();
        components.sort_by(|a, b| a.id.cmp(&b.id));

        let assert_message = format!(
            "Found {} ProtocolComponents for chain {}, expecting >= 1, because there are two eth and one stark component. Two eth components are needed for the ProtocolStates",
            components.len(),
            chain
        );
        assert!(!components.is_empty(), "{}", assert_message.to_string());

        let pc = &components[0];
        assert_eq!(pc.id, format!("state{}", i + 1).to_string());
        assert_eq!(pc.chain, chain);
        let i_usize: usize = i as usize;
        assert_eq!(pc.creation_tx, H256::from_str(&tx_hashes[i_usize].to_string()).unwrap());
    }
}<|MERGE_RESOLUTION|>--- conflicted
+++ resolved
@@ -9,11 +9,7 @@
 use tracing::warn;
 
 use crate::{
-<<<<<<< HEAD
     extractor::evm::{ERC20Token, ProtocolComponent, ProtocolState, ProtocolStateDelta, TvlChange},
-=======
-    extractor::evm::{ProtocolComponent, ProtocolState, ProtocolStateDelta},
->>>>>>> 14174989
     hex_bytes::Bytes,
     models::{Chain, ProtocolType},
     storage::{
@@ -24,14 +20,10 @@
         },
         Address, BlockIdentifier, BlockOrTimestamp, ContractDelta, ContractId, ProtocolGateway,
         StorableBlock, StorableContract, StorableProtocolComponent, StorableProtocolState,
-<<<<<<< HEAD
-        StorableProtocolType, StorableToken, StorableTransaction, StorableTvlChange, StorageError,
+        StorableProtocolStateDelta, StorableProtocolType, StorableToken, StorableTransaction,
+        StorableTvlChange, StorageError,
         StorageError::DecodeError,
         TxHash, Version,
-=======
-        StorableProtocolStateDelta, StorableProtocolType, StorableToken, StorableTransaction,
-        StorageError, TxHash, Version,
->>>>>>> 14174989
     },
 };
 
@@ -562,7 +554,7 @@
             .iter()
             .map(|tvl_change| Bytes::from(tvl_change.modify_tx.as_bytes()))
             .collect();
-        let transaction_ids = orm::Transaction::id_by_hash(&transaction_hashes, conn).await?;
+        let transaction_ids = orm::Transaction::ids_by_hash(&transaction_hashes, conn).await?;
 
         let external_ids: Vec<String> = tvl_changes
             .iter()
@@ -660,11 +652,6 @@
         storage::postgres::{db_fixtures, orm, schema, PostgresGateway},
     };
 
-<<<<<<< HEAD
-    use super::*;
-    use crate::storage::postgres::{orm::NewProtocolComponent, schema::protocol_component};
-=======
->>>>>>> 14174989
     use ethers::prelude::H256;
     use std::{collections::HashMap, str::FromStr};
 
