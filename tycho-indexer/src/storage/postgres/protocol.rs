--- conflicted
+++ resolved
@@ -4,30 +4,19 @@
 use std::collections::HashMap;
 
 use async_trait::async_trait;
-<<<<<<< HEAD
-=======
-
->>>>>>> 2dc71135
+
 use diesel::prelude::*;
 use diesel_async::{AsyncPgConnection, RunQueryDsl};
 
 use crate::{
     extractor::evm::ProtocolState,
-<<<<<<< HEAD
     hex_bytes::Bytes,
-    models::{Chain, ProtocolSystem},
-=======
     models::{Chain, ProtocolSystem, ProtocolType},
->>>>>>> 2dc71135
     storage::{
         postgres::{orm, schema, PostgresGateway},
         Address, BlockIdentifier, BlockOrTimestamp, ContractDelta, ProtocolGateway, StorableBlock,
-<<<<<<< HEAD
-        StorableContract, StorableProtocolState, StorableToken, StorableTransaction, StorageError,
-=======
-        StorableContract, StorableProtocolType, StorableToken, StorableTransaction, StorageError,
->>>>>>> 2dc71135
-        TxHash, Version,
+        StorableContract, StorableProtocolState, StorableProtocolType, StorableToken,
+        StorableTransaction, StorageError, TxHash, Version,
     },
 };
 
@@ -118,9 +107,6 @@
     //     todo!()
     // }
 
-<<<<<<< HEAD
-    // Gets all protocol states from the db filtered by chain, component ids and/or protocol system.
-=======
     async fn upsert_protocol_type(
         &self,
         new: &Self::ProtocolType,
@@ -142,7 +128,28 @@
         Ok(())
     }
 
->>>>>>> 2dc71135
+    async fn upsert_protocol_type(
+        &self,
+        new: &Self::ProtocolType,
+        conn: &mut Self::DB,
+    ) -> Result<(), StorageError> {
+        use super::schema::protocol_type::dsl::*;
+
+        let values: orm::NewProtocolType = new.to_storage();
+
+        diesel::insert_into(protocol_type)
+            .values(&values)
+            .on_conflict(name)
+            .do_update()
+            .set(&values)
+            .execute(conn)
+            .await
+            .map_err(|err| StorageError::from_diesel(err, "ProtocolType", &values.name, None))?;
+
+        Ok(())
+    }
+
+    // Gets all protocol states from the db filtered by chain, component ids and/or protocol system.
     async fn get_states(
         &self,
         chain: &Chain,
@@ -228,8 +235,6 @@
     ) -> Result<(), StorageError> {
         todo!()
     }
-<<<<<<< HEAD
-=======
 
     async fn _get_or_create_protocol_system_id(
         &self,
@@ -259,31 +264,10 @@
             Ok(inserted_protocol_system.id)
         }
     }
->>>>>>> 2dc71135
 }
 
 #[cfg(test)]
 mod test {
-<<<<<<< HEAD
-    //! Tests for PostgresGateway's ProtocolGateway methods
-    //!
-    //! The tests below test the functionality using the concrete EVM types.
-
-    use std::collections::HashMap;
-
-    use diesel_async::AsyncConnection;
-    use ethers::types::U256;
-    use rstest::rstest;
-    use serde_json::Value;
-
-    use crate::{
-        extractor::evm,
-        storage::postgres::{
-            db_fixtures,
-            orm::{FinancialProtocolType, ProtocolImplementationType},
-            PostgresGateway,
-        },
-=======
     use super::*;
     use chrono::{NaiveDate, NaiveDateTime, NaiveTime};
     use diesel_async::AsyncConnection;
@@ -294,7 +278,6 @@
         models,
         models::{FinancialType, ImplementationType},
         storage::postgres::{orm, schema, PostgresGateway},
->>>>>>> 2dc71135
     };
 
     use super::*;
@@ -308,18 +291,14 @@
     >;
 
     async fn setup_db() -> AsyncPgConnection {
-<<<<<<< HEAD
-        let db_url = std::env::var("DATABASE_URL").expect("DATABASE_URL must be set");
-=======
         let db_url = std::env::var("DATABASE_URL").unwrap();
->>>>>>> 2dc71135
         let mut conn = AsyncPgConnection::establish(&db_url)
             .await
             .unwrap();
         conn.begin_test_transaction()
             .await
             .unwrap();
-<<<<<<< HEAD
+
         conn
     }
 
@@ -428,9 +407,6 @@
             .unwrap();
 
         assert_eq!(result, expected)
-=======
-
-        conn
     }
 
     #[tokio::test]
@@ -509,6 +485,5 @@
             Some(json!({"attribute": "another_schema"}))
         );
         assert_eq!(newly_inserted_data[0].implementation, orm::ImplementationType::Vm);
->>>>>>> 2dc71135
     }
 }