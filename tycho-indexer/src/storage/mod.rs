--- conflicted
+++ resolved
@@ -80,12 +80,8 @@
 use crate::{
     extractor::evm::ProtocolState,
     hex_bytes::Bytes,
-<<<<<<< HEAD
-    models::{Chain, ExtractionState, ProtocolComponent, ProtocolSystem},
+    models::{Chain, ExtractionState, ProtocolSystem},
     storage::postgres::orm,
-=======
-    models::{Chain, ExtractionState, ProtocolSystem},
->>>>>>> e095af35
 };
 
 pub mod postgres;
