#![allow(dead_code)]

use std::{
    collections::{hash_map::Entry, HashMap},
    ops::Deref,
};

use chrono::NaiveDateTime;
use ethers::{
    types::{H160, H256, U256},
    utils::keccak256,
};
use serde::{Deserialize, Serialize};
use tracing::warn;

use utils::{pad_and_parse_32bytes, pad_and_parse_h160};

use crate::{
    hex_bytes::Bytes,
    models::{Chain, ExtractorIdentity, NormalisedMessage, ProtocolSystem},
    pb::tycho::evm::v1 as substreams,
    storage::{ChangeType, StateGatewayType},
};

use super::ExtractionError;

pub mod ambient;
pub mod storage;
mod utils;

#[derive(Debug, Clone, PartialEq, Deserialize, Serialize)]
pub struct SwapPool {}

pub struct ERC20Token {
    pub address: H160,
    pub symbol: String,
    pub decimals: u32,
    pub tax: u64,
    pub gas: Vec<Option<u64>>,
    pub chain: Chain,
}

impl ERC20Token {
    pub fn new(
        address: H160,
        symbol: String,
        decimals: u32,
        tax: u64,
        gas: Vec<Option<u64>>,
        chain: Chain,
    ) -> Self {
        ERC20Token { address, symbol, decimals, tax, gas, chain }
    }
}

#[derive(Debug, PartialEq, Copy, Clone, Deserialize, Serialize, Default)]
pub struct Block {
    pub number: u64,
    pub hash: H256,
    pub parent_hash: H256,
    pub chain: Chain,
    pub ts: NaiveDateTime,
}

#[derive(Debug, PartialEq, Copy, Clone, Default)]
pub struct Transaction {
    pub hash: H256,
    pub block_hash: H256,
    pub from: H160,
    pub to: Option<H160>,
    pub index: u64,
}

impl Transaction {
    pub fn new(hash: H256, block_hash: H256, from: H160, to: Option<H160>, index: u64) -> Self {
        Transaction { hash, block_hash, from, to, index }
    }
}

#[derive(PartialEq, Debug, Clone, Serialize, Deserialize)]
pub struct Account {
    pub chain: Chain,
    pub address: H160,
    pub title: String,
    pub slots: HashMap<U256, U256>,
    pub balance: U256,
    pub code: Bytes,
    pub code_hash: H256,
    pub balance_modify_tx: H256,
    pub code_modify_tx: H256,
    pub creation_tx: Option<H256>,
}

impl Account {
    #[allow(clippy::too_many_arguments)]
    pub fn new(
        chain: Chain,
        address: H160,
        title: String,
        slots: HashMap<U256, U256>,
        balance: U256,
        code: Bytes,
        code_hash: H256,
        balance_modify_tx: H256,
        code_modify_tx: H256,
        creation_tx: Option<H256>,
    ) -> Self {
        Self {
            chain,
            address,
            title,
            slots,
            balance,
            code,
            code_hash,
            balance_modify_tx,
            code_modify_tx,
            creation_tx,
        }
    }

    #[cfg(test)]
    pub fn set_balance(&mut self, new_balance: U256, modified_at: H256) {
        self.balance = new_balance;
        self.balance_modify_tx = modified_at;
    }
}

impl From<&AccountUpdateWithTx> for Account {
    /// Creates a full account from a change.
    ///
    /// This can be used to get an insertable an account if we know the update
    /// is actually a creation.
    ///
    /// Assumes that all relevant changes are set on `self` if something is
    /// missing, it will use the corresponding types default.
    /// Will use the associated transaction as creation, balance and code modify
    /// transaction.
    fn from(value: &AccountUpdateWithTx) -> Self {
        let empty_hash = H256::from(keccak256(Vec::new()));
        if value.change != ChangeType::Creation {
            warn!("Creating an account from a partial change!")
        }
        Account::new(
            value.chain,
            value.address,
            format!("{:#020x}", value.address),
            value.slots.clone(),
            value.balance.unwrap_or_default(),
            value.code.clone().unwrap_or_default(),
            value
                .code
                .as_ref()
                .map(|v| H256::from(keccak256(v)))
                .unwrap_or(empty_hash),
            value.tx.hash,
            value.tx.hash,
            Some(value.tx.hash),
        )
    }
}

#[derive(PartialEq, Serialize, Deserialize, Clone, Debug)]
pub struct AccountUpdate {
    pub address: H160,
    pub chain: Chain,
    pub slots: HashMap<U256, U256>,
    pub balance: Option<U256>,
    pub code: Option<Bytes>,
    pub change: ChangeType,
}

impl AccountUpdate {
    #[allow(clippy::too_many_arguments)]
    pub fn new(
        address: H160,
        chain: Chain,
        slots: HashMap<U256, U256>,
        balance: Option<U256>,
        code: Option<Bytes>,
        change: ChangeType,
    ) -> Self {
        Self { address, chain, slots, balance, code, change }
    }

    /// Merge this update (`self`) with another one (`other`)
    ///
    /// This function is utilized for aggregating multiple updates into a single
    /// update. The attribute values of `other` are set on `self`.
    /// Meanwhile, contract storage maps are merged, in which keys from `other`
    /// take precedence.
    ///
    /// Be noted that, this function will mutate the state of the calling
    /// struct. An error will occur if merging updates from different accounts.
    ///
    /// There are no further validation checks within this method, hence it
    /// could be used as needed. However, you should give preference to
    /// utilizing [AccountUpdateWithTx] for merging, when possible.
    ///
    /// # Errors
    ///
    /// It returns an `ExtractionError::MergeError` error if `self.address` and
    /// `other.address` are not identical.
    ///
    /// # Arguments
    ///
    /// * `other`: An instance of `AccountUpdate`. The attribute values and keys
    /// of `other` will overwrite those of `self`.
    fn merge(&mut self, other: AccountUpdate) -> Result<(), ExtractionError> {
        if self.address != other.address {
            return Err(ExtractionError::MergeError(format!(
                "Can't merge AccountUpdates from differing identities; Expected {:#020x}, got {:#020x}",
                self.address, other.address
            )));
        }

        self.slots.extend(other.slots);

        self.balance = other.balance.or(self.balance);
        self.code = other.code.or(self.code.take());

        Ok(())
    }

    #[allow(dead_code)]
    fn is_update(&self) -> bool {
        self.change == ChangeType::Update
    }

    fn is_creation(&self) -> bool {
        self.change == ChangeType::Creation
    }
}

/// A container for account updates grouped by account.
///
/// Hold a single update per account. This is a condensed form of
/// [BlockContractChanges].
#[derive(Debug, Clone, PartialEq, Deserialize, Serialize, Default)]
pub struct BlockAccountChanges {
    extractor: String,
    chain: Chain,
    pub block: Block,
    pub account_updates: HashMap<H160, AccountUpdate>,
    pub new_protocol_components: Vec<ProtocolComponent>,
    pub deleted_protocol_components: Vec<ProtocolComponent>,
    pub tvl_changes: Vec<TvlChange>,
}

impl BlockAccountChanges {
    pub fn new(
        extractor: &str,
        chain: Chain,
        block: Block,
        account_updates: HashMap<H160, AccountUpdate>,
        new_protocol_components: Vec<ProtocolComponent>,
        deleted_protocol_components: Vec<ProtocolComponent>,
        tvl_change: Vec<TvlChange>,
    ) -> Self {
        BlockAccountChanges {
            extractor: extractor.to_owned(),
            chain,
            block,
            account_updates,
            new_protocol_components,
            deleted_protocol_components,
            tvl_changes: tvl_change,
        }
    }
}

impl std::fmt::Display for BlockAccountChanges {
    fn fmt(&self, f: &mut std::fmt::Formatter<'_>) -> std::fmt::Result {
        write!(f, "block_number: {}, extractor: {}", self.block.number, self.extractor)
    }
}

#[typetag::serde]
impl NormalisedMessage for BlockAccountChanges {
    fn source(&self) -> ExtractorIdentity {
        ExtractorIdentity::new(self.chain, &self.extractor)
    }
}

/// Updates grouped by their respective transaction.
#[derive(Debug, Clone, PartialEq)]
pub struct AccountUpdateWithTx {
    // TODO: for ambient it works to have only a single update here but long
    // term we need to be able to store changes to multiple accounts per
    // transactions.
    pub update: AccountUpdate,
    pub tx: Transaction,
}

impl AccountUpdateWithTx {
    #[allow(clippy::too_many_arguments)]
    pub fn new(
        address: H160,
        chain: Chain,
        slots: HashMap<U256, U256>,
        balance: Option<U256>,
        code: Option<Bytes>,
        change: ChangeType,
        tx: Transaction,
    ) -> Self {
        Self { update: AccountUpdate { address, chain, slots, balance, code, change }, tx }
    }

    /// Merges this update with another one.
    ///
    /// The method combines two `AccountUpdateWithTx` instances under certain
    /// conditions:
    /// - The block from which both updates came should be the same. If the updates are from
    ///   different blocks, the method will return an error.
    /// - The transactions for each of the updates should be distinct. If they come from the same
    ///   transaction, the method will return an error.
    /// - The order of the transaction matters. The transaction from `other` must have occurred
    ///   later than the self transaction. If the self transaction has a higher index than `other`,
    ///   the method will return an error.
    ///
    /// The merged update keeps the transaction of `other`.
    ///
    /// # Errors
    /// This method will return `ExtractionError::MergeError` if any of the above
    /// conditions is violated.
    pub fn merge(&mut self, other: AccountUpdateWithTx) -> Result<(), ExtractionError> {
        if self.tx.block_hash != other.tx.block_hash {
            return Err(ExtractionError::MergeError(format!(
                "Can't merge AccountUpdates from different blocks: 0x{:x} != 0x{:x}",
                self.tx.block_hash, other.tx.block_hash,
            )));
        }
        if self.tx.hash == other.tx.hash {
            return Err(ExtractionError::MergeError(format!(
                "Can't merge AccountUpdates from the same transaction: 0x{:x}",
                self.tx.hash
            )));
        }
        if self.tx.index > other.tx.index {
            return Err(ExtractionError::MergeError(format!(
                "Can't merge AccountUpdates with lower transaction index: {} > {}",
                self.tx.index, other.tx.index
            )));
        }
        self.tx = other.tx;
        self.update.merge(other.update)
    }
}

impl Deref for AccountUpdateWithTx {
    type Target = AccountUpdate;

    fn deref(&self) -> &Self::Target {
        &self.update
    }
}

/// A container for account updates grouped by transaction.
///
/// Hold the detailed state changes for a block alongside with protocol
/// component changes.
#[derive(Debug, PartialEq)]
pub struct BlockContractChanges {
    extractor: String,
    chain: Chain,
    pub block: Block,
    pub tx_updates: Vec<AccountUpdateWithTx>,
    pub protocol_components: Vec<ProtocolComponent>,
    pub tvl_changes: Vec<TvlChange>,
}

pub type EVMStateGateway<DB> =
    StateGatewayType<DB, Block, Transaction, Account, AccountUpdate, ERC20Token>;

impl Block {
    /// Parses block from tychos protobuf block message
    pub fn try_from_message(msg: substreams::Block, chain: Chain) -> Result<Self, ExtractionError> {
        Ok(Self {
            chain,
            number: msg.number,
            hash: pad_and_parse_32bytes(&msg.hash).map_err(ExtractionError::DecodeError)?,
            parent_hash: pad_and_parse_32bytes(&msg.parent_hash)
                .map_err(ExtractionError::DecodeError)?,
            ts: NaiveDateTime::from_timestamp_opt(msg.ts as i64, 0).ok_or_else(|| {
                ExtractionError::DecodeError(format!(
                    "Failed to convert timestamp {} to datetime!",
                    msg.ts
                ))
            })?,
        })
    }
}

impl Transaction {
    /// Parses transaction from tychos protobuf transaction message
    pub fn try_from_message(
        msg: substreams::Transaction,
        block_hash: &H256,
    ) -> Result<Self, ExtractionError> {
        let to = if !msg.to.is_empty() {
            Some(pad_and_parse_h160(&msg.to.into()).map_err(ExtractionError::DecodeError)?)
        } else {
            None
        };
        Ok(Self {
            hash: pad_and_parse_32bytes(&msg.hash).map_err(ExtractionError::DecodeError)?,
            block_hash: *block_hash,
            from: pad_and_parse_h160(&msg.from.into()).map_err(ExtractionError::DecodeError)?,
            to,
            index: msg.index,
        })
    }
}

impl AccountUpdateWithTx {
    /// Parses account update from tychos protobuf account update message
    pub fn try_from_message(
        msg: substreams::ContractChange,
        tx: &Transaction,
        chain: Chain,
    ) -> Result<Self, ExtractionError> {
        let change = msg.change().into();
        let update = AccountUpdateWithTx::new(
            pad_and_parse_h160(&msg.address.into()).map_err(ExtractionError::DecodeError)?,
            chain,
            msg.slots
                .into_iter()
                .map(|cs| {
                    Ok((
                        pad_and_parse_32bytes::<U256>(&cs.slot)
                            .map_err(ExtractionError::DecodeError)?,
                        pad_and_parse_32bytes::<U256>(&cs.value)
                            .map_err(ExtractionError::DecodeError)?,
                    ))
                })
                .collect::<Result<HashMap<_, _>, ExtractionError>>()?,
            if !msg.balance.is_empty() {
                Some(pad_and_parse_32bytes(&msg.balance).map_err(ExtractionError::DecodeError)?)
            } else {
                None
            },
            if !msg.code.is_empty() { Some(msg.code.into()) } else { None },
            change,
            *tx,
        );
        Ok(update)
    }
}

#[derive(Debug, Clone, PartialEq, Deserialize, Serialize)]
pub struct TvlChange {
    token: H160,
    new_balance: f64,
    // tx where the this balance was observed
    modify_tx: H256,
    component_id: String,
}

impl TvlChange {
    pub fn try_from_message(
        msg: substreams::BalanceChange,
        tx: &Transaction,
    ) -> Result<Self, ExtractionError> {
        Ok(Self {
            token: pad_and_parse_h160(&msg.token.into()).map_err(ExtractionError::DecodeError)?,
            new_balance: f64::from_bits(u64::from_le_bytes(msg.balance.try_into().unwrap())),
            modify_tx: tx.hash,
            component_id: String::from_utf8(msg.component_id)
                .map_err(|error| ExtractionError::DecodeError(error.to_string()))?,
        })
    }
}

/// Represents the static parts of a protocol component.
///
/// `ProtocolComponent` provides detailed descriptions of the functionalities a protocol,
/// for example, swap pools that enables the exchange of two tokens.
///
/// A `ProtocolComponent` can be associated with an `Account`, and it has an identifier (`id`) that
/// can be either the on-chain address or a custom one. It belongs to a specific `ProtocolSystem`
/// and has a `ProtocolTypeID` that associates it with a `ProtocolType` that describes its behaviour
/// e.g., swap, lend, bridge. The component is associated with a specific `Chain` and holds
/// information about tradable tokens, related contract IDs, and static attributes.
///
/// A `ProtocolComponent` can have a one-to-one or one-to-many relationship with contracts.
/// For example, `UniswapV2` and `UniswapV3` have a one-to-one relationship one component (pool) one
/// contract, while `Ambient` has a one-to-many relationship with a single component and multiple
/// contracts.
///
/// The `ProtocolComponent` struct is designed to store static attributes related to the associated
/// smart contract.
#[derive(Debug, Clone, PartialEq, Default, Deserialize, Serialize)]
pub struct ProtocolComponent {
    // an id for this component, could be hex repr of contract address
    id: ContractId,
    // what system this component belongs to
    protocol_system: ProtocolSystem,
    // more metadata information about the components general type (swap, lend, bridge, etc.)
    protocol_type_id: String,
    // blockchain the component belongs to
    chain: Chain,
    // ids of the tokens tradable
<<<<<<< HEAD
    tokens: Vec<H160>,
    // ids of the related contracts
=======
    tokens: Vec<String>,
    // addresses of the related contracts
>>>>>>> 632bbc01
    contract_ids: Vec<H160>,
    // stores the static attributes
    static_attributes: HashMap<String, Bytes>,
    // the type of change (creation, deletion etc)
    change: ChangeType,
}

/// A type representing the unique identifier for a contract. It can represent an on-chain address
/// or in the case of a one-to-many relationship it could be something like 'USDC-ETH'. This is for
/// example the case with ambient, where one component is responsible for multiple contracts.
///
/// `ContractId` is a simple wrapper around a `String` to ensure type safety
/// and clarity when working with contract identifiers.
#[derive(Debug, Clone, PartialEq, Deserialize, Serialize, Default)]
pub struct ContractId(pub String);

impl ProtocolComponent {
    pub fn try_from_message(
        msg: substreams::ProtocolComponent,
        chain: Chain,
        protocol_system: ProtocolSystem,
        protocol_type_id: String,
    ) -> Result<Self, ExtractionError> {
        let id = ContractId(msg.id.clone());

        let tokens = msg
            .tokens
            .clone()
            .into_iter()
            .map(|t| pad_and_parse_h160(&t.into()).map_err(ExtractionError::DecodeError))
            .collect::<Result<Vec<_>, ExtractionError>>()?;

        let contract_ids = msg
            .contracts
            .clone()
            .into_iter()
            .map(|c| pad_and_parse_h160(&c.into()).map_err(ExtractionError::DecodeError))
            .collect::<Result<Vec<_>, ExtractionError>>()?;

        let static_attributes = msg
            .static_att
            .clone()
            .into_iter()
            .map(|attribute| Ok((attribute.name, Bytes::from(attribute.value))))
            .collect::<Result<HashMap<_, _>, ExtractionError>>()?;

        Ok(Self {
            id,
            protocol_type_id,
            protocol_system,
            tokens,
            contract_ids,
            static_attributes,
            chain,
            change: msg.change().into(),
        })
    }
}

impl From<substreams::ChangeType> for ChangeType {
    fn from(value: substreams::ChangeType) -> Self {
        match value {
            substreams::ChangeType::Unspecified => {
                panic!("Unkown enum member encountered: {:?}", value)
            }
            substreams::ChangeType::Update => ChangeType::Update,
            substreams::ChangeType::Creation => ChangeType::Creation,
            substreams::ChangeType::Deletion => ChangeType::Deletion,
        }
    }
}

impl BlockContractChanges {
    /// Parse from tychos protobuf message
    pub fn try_from_message(
        msg: substreams::BlockContractChanges,
        extractor: &str,
        chain: Chain,
        protocol_system: ProtocolSystem,
        protocol_type_id: String,
    ) -> Result<Self, ExtractionError> {
        if let Some(block) = msg.block {
            let block = Block::try_from_message(block, chain)?;
            let mut tx_updates = Vec::new();
            let mut protocol_components = Vec::new();

            for change in msg.changes.into_iter() {
                if let Some(tx) = change.tx {
                    let tx = Transaction::try_from_message(tx, &block.hash)?;
                    for el in change.contract_changes.into_iter() {
                        let update = AccountUpdateWithTx::try_from_message(el, &tx, chain)?;
                        tx_updates.push(update);
                    }
                    for component_msg in change.component_changes.into_iter() {
                        let component = ProtocolComponent::try_from_message(
                            component_msg,
                            chain,
                            protocol_system,
                            protocol_type_id.clone(),
                        )?;
                        protocol_components.push(component);
                    }
                }
            }
            tx_updates.sort_unstable_by_key(|update| update.tx.index);
            return Ok(Self {
                extractor: extractor.to_owned(),
                chain,
                block,
                tx_updates,
                protocol_components,
                tvl_changes: Vec::new(),
            });
        }
        Err(ExtractionError::Empty)
    }

    /// Aggregates transaction updates.
    ///
    /// This function aggregates the transaction updates (`tx_updates`) from
    /// different accounts into a single object of  
    /// `BlockAccountChanges`. It maintains a HashMap to hold
    /// `AccountUpdate` corresponding to each unique address.
    ///
    /// If the address from an update is already present in the HashMap, it
    /// merges the update with the existing one. Otherwise, it inserts the new
    /// update into the HashMap.
    ///
    /// After merging all updates, a `BlockAccountChanges` object is returned
    /// which contains, amongst other data, the compacted account updates.
    ///
    /// # Errors
    ///
    /// This returns an error if there was a problem during merge. The error
    /// type is `ExtractionError`.
    pub fn aggregate_updates(self) -> Result<BlockAccountChanges, ExtractionError> {
        let mut account_updates: HashMap<H160, AccountUpdateWithTx> = HashMap::new();

        for update in self.tx_updates.into_iter() {
            match account_updates.entry(update.address) {
                Entry::Occupied(mut e) => {
                    e.get_mut().merge(update)?;
                }
                Entry::Vacant(e) => {
                    e.insert(update);
                }
            }
        }

        Ok(BlockAccountChanges::new(
            &self.extractor,
            self.chain,
            self.block,
            account_updates
                .into_iter()
                .map(|(k, v)| (k, v.update))
                .collect(),
            self.protocol_components,
            Vec::new(),
            Vec::new(),
        ))
    }
}

#[allow(dead_code)]
#[derive(Debug, PartialEq, Clone, Default, Serialize, Deserialize)]
/// Represents the dynamic data of `ProtocolComponent`.
pub struct ProtocolState {
    // associates back to a component, which has metadata like type, tokens, etc.
    pub component_id: String,
    // the update protocol specific attributes, validated by the components schema
    pub updated_attributes: HashMap<String, Bytes>,
    // the deleted protocol specific attributes
    pub deleted_attributes: HashMap<String, Bytes>,
    // via transaction, we can trace back when this state became valid
    pub modify_tx: H256,
}

// TODO: remove dead code check skip once extractor is implemented
#[allow(dead_code)]
impl ProtocolState {
    /// Parses protocol state from tychos protobuf EntityChanges message
    pub fn try_from_message(
        msg: substreams::EntityChanges,
        tx: &Transaction,
    ) -> Result<Self, ExtractionError> {
        let (mut updates, mut deletions) = (HashMap::new(), HashMap::new());

        for attribute in msg.attributes.into_iter() {
            match attribute.change().into() {
                ChangeType::Update | ChangeType::Creation => {
                    updates.insert(attribute.name, Bytes::from(attribute.value));
                }
                ChangeType::Deletion => {
                    deletions.insert(attribute.name, Bytes::from(attribute.value));
                }
            }
        }

        Ok(Self {
            component_id: msg.component_id,
            updated_attributes: updates,
            deleted_attributes: deletions,
            modify_tx: tx.hash,
        })
    }

    /// Merges this update with another one.
    ///
    /// The method combines two `ProtocolState` instances if they are for the same
    /// protocol component.
    ///
    /// The merged update keeps the transaction of `other`.
    ///
    /// # Errors
    /// This method will return `ExtractionError::MergeError` if any of the above
    /// conditions is violated.
    pub fn merge(&mut self, other: ProtocolState) -> Result<(), ExtractionError> {
        if self.component_id != other.component_id {
            return Err(ExtractionError::MergeError(format!(
                "Can't merge ProtocolStates from differing identities; Expected {}, got {}",
                self.component_id, other.component_id
            )));
        }
        self.modify_tx = other.modify_tx;
        for attr in other.deleted_attributes.keys() {
            self.updated_attributes.remove(attr);
        }
        for attr in other.updated_attributes.keys() {
            self.deleted_attributes.remove(attr);
        }
        self.updated_attributes
            .extend(other.updated_attributes);
        self.deleted_attributes
            .extend(other.deleted_attributes);
        Ok(())
    }
}

/// Updates grouped by their respective transaction.
#[derive(Debug, Clone, PartialEq, Default)]
pub struct ProtocolStatesWithTx {
    pub protocol_states: HashMap<String, ProtocolState>,
    pub tx: Transaction,
}

impl ProtocolStatesWithTx {
    /// Parses protocol state from tychos protobuf EntityChanges message
    pub fn try_from_message(
        msg: Vec<substreams::EntityChanges>,
        tx: Transaction,
    ) -> Result<Self, ExtractionError> {
        let mut protocol_states = HashMap::new();
        for state_msg in msg {
            let state = ProtocolState::try_from_message(state_msg, &tx)?;
            protocol_states.insert(state.clone().component_id, state);
        }
        Ok(Self { protocol_states, tx })
    }

    /// Merges this update with another one.
    ///
    /// The method combines two `ProtocolStatesWithTx` instances under certain
    /// conditions:
    /// - The block from which both updates came should be the same. If the updates are from
    ///   different blocks, the method will return an error.
    /// - The transactions for each of the updates should be distinct. If they come from the same
    ///   transaction, the method will return an error.
    /// - The order of the transaction matters. The transaction from `other` must have occurred
    ///   later than the self transaction. If the self transaction has a higher index than `other`,
    ///   the method will return an error.
    ///
    /// The merged update keeps the transaction of `other`.
    ///
    /// # Errors
    /// This method will return `ExtractionError::MergeError` if any of the above
    /// conditions is violated.
    pub fn merge(&mut self, other: ProtocolStatesWithTx) -> Result<(), ExtractionError> {
        if self.tx.block_hash != other.tx.block_hash {
            return Err(ExtractionError::MergeError(format!(
                "Can't merge ProtocolStates from different blocks: 0x{:x} != 0x{:x}",
                self.tx.block_hash, other.tx.block_hash,
            )));
        }
        if self.tx.hash == other.tx.hash {
            return Err(ExtractionError::MergeError(format!(
                "Can't merge ProtocolStates from the same transaction: 0x{:x}",
                self.tx.hash
            )));
        }
        if self.tx.index > other.tx.index {
            return Err(ExtractionError::MergeError(format!(
                "Can't merge ProtocolStates with lower transaction index: {} > {}",
                self.tx.index, other.tx.index
            )));
        }
        self.tx = other.tx;
        for (key, value) in other.protocol_states {
            match self.protocol_states.entry(key) {
                Entry::Occupied(mut entry) => {
                    entry.get_mut().merge(value)?;
                }
                Entry::Vacant(entry) => {
                    entry.insert(value);
                }
            }
        }
        Ok(())
    }
}

/// A container for state updates grouped by protocol component.
///
/// Hold a single update per component. This is a condensed form of
/// [BlockEntityChanges].
#[derive(Debug, Clone, PartialEq, Deserialize, Serialize, Default)]
pub struct BlockEntityChangesResult {
    extractor: String,
    chain: Chain,
    pub block: Block,
    pub state_updates: HashMap<String, ProtocolState>,
    pub new_protocol_components: HashMap<String, ProtocolComponent>,
}

/// A container for state updates grouped by transaction
///
/// Hold the detailed state changes for a block alongside with protocol
/// component changes.
#[derive(Debug, PartialEq)]
pub struct BlockEntityChanges {
    extractor: String,
    chain: Chain,
    pub block: Block,
    pub state_updates: Vec<ProtocolStatesWithTx>,
    pub new_protocol_components: HashMap<String, ProtocolComponent>,
}

// TODO: remove dead code check skip once extractor is implemented
#[allow(dead_code)]
impl BlockEntityChanges {
    /// Parse from tychos protobuf message
    pub fn try_from_message(
        msg: substreams::BlockEntityChanges,
        extractor: &str,
        chain: Chain,
        protocol_system: ProtocolSystem,
        protocol_type_id: String,
    ) -> Result<Self, ExtractionError> {
        if let Some(block) = msg.block {
            let block = Block::try_from_message(block, chain)?;
            let mut state_updates = Vec::new();
            let mut new_protocol_components = HashMap::new();

            for change in msg.changes.into_iter() {
                if let Some(tx) = change.tx {
                    let tx = Transaction::try_from_message(tx, &block.hash)?;
                    let tx_update =
                        ProtocolStatesWithTx::try_from_message(change.entity_changes, tx)?;
                    state_updates.push(tx_update);
                    for component in change.component_changes {
                        let pool = ProtocolComponent::try_from_message(
                            component,
                            chain,
                            protocol_system,
                            protocol_type_id.clone(),
                        )?;
                        new_protocol_components.insert(pool.clone().id.0, pool);
                    }
                }
            }

            state_updates.sort_unstable_by_key(|update| update.tx.index);
            return Ok(Self {
                extractor: extractor.to_owned(),
                chain,
                block,
                state_updates,
                new_protocol_components,
            });
        }
        Err(ExtractionError::Empty)
    }

    /// Aggregates state updates.
    ///
    /// This function aggregates the state updates (`ProtocolState`) for
    /// different protocol components into a `BlockEntityChangesResult` object.
    /// This new object should have only one final ProtocolState per component_id.
    ///
    /// After merging all updates, a `BlockEntityChangesResult` object is returned
    /// which contains, amongst other data, the compacted state updates.
    ///
    /// # Errors
    ///
    /// This returns an error if there was a problem during merge. The error
    /// type is `ExtractionError`.
    pub fn aggregate_updates(self) -> Result<BlockEntityChangesResult, ExtractionError> {
        let base = ProtocolStatesWithTx::default();

        let aggregated_states = self
            .state_updates
            .iter()
            .try_fold(base, |mut acc_state, new_state| {
                acc_state.merge(new_state.clone())?;
                Ok::<_, ExtractionError>(acc_state.clone())
            })
            .unwrap();

        Ok(BlockEntityChangesResult {
            extractor: self.extractor,
            chain: self.chain,
            block: self.block,
            state_updates: aggregated_states.protocol_states,
            new_protocol_components: self.new_protocol_components,
        })
    }
}

#[cfg(test)]
pub mod fixtures {
    use ethers::abi::AbiEncode;
    use prost::Message;
    use std::str::FromStr;

    use super::*;

    pub const HASH_256_0: &str =
        "0x0000000000000000000000000000000000000000000000000000000000000000";

    pub fn transaction01() -> Transaction {
        Transaction::new(H256::zero(), H256::zero(), H160::zero(), Some(H160::zero()), 10)
    }

    pub fn transaction02(hash: &str, block: &str, index: u64) -> Transaction {
        Transaction::new(
            hash.parse().unwrap(),
            block.parse().unwrap(),
            H160::zero(),
            Some(H160::zero()),
            index,
        )
    }

    pub fn evm_slots(data: impl IntoIterator<Item = (u64, u64)>) -> HashMap<U256, U256> {
        data.into_iter()
            .map(|(s, v)| (U256::from(s), U256::from(v)))
            .collect()
    }

    pub fn pb_block_scoped_data(
        msg: impl prost::Message,
    ) -> crate::pb::sf::substreams::rpc::v2::BlockScopedData {
        use crate::pb::sf::substreams::{rpc::v2::*, v1::Clock};
        let val = msg.encode_to_vec();
        BlockScopedData {
            output: Some(MapModuleOutput {
                name: "map_changes".to_owned(),
                map_output: Some(prost_types::Any {
                    type_url: "tycho.evm.v1.BlockContractChanges".to_owned(),
                    value: val,
                }),
                debug_info: None,
            }),
            clock: Some(Clock {
                id: HASH_256_0.to_owned(),
                number: 420,
                timestamp: Some(prost_types::Timestamp { seconds: 1000, nanos: 0 }),
            }),
            cursor: "cursor@420".to_owned(),
            final_block_height: 405,
            debug_map_outputs: vec![],
            debug_store_outputs: vec![],
        }
    }

    pub fn pb_block_contract_changes() -> crate::pb::tycho::evm::v1::BlockContractChanges {
        use crate::pb::tycho::evm::v1::*;
        BlockContractChanges {
            block: Some(Block {
                hash: vec![0x31, 0x32, 0x33, 0x34],
                parent_hash: vec![0x21, 0x22, 0x23, 0x24],
                number: 1,
                ts: 1000,
            }),

            changes: vec![TransactionContractChanges {
                tx: Some(Transaction {
                    hash: vec![0x11, 0x12, 0x13, 0x14],
                    from: vec![0x41, 0x42, 0x43, 0x44],
                    to: vec![0x51, 0x52, 0x53, 0x54],
                    index: 2,
                }),
                contract_changes: vec![
                    ContractChange {
                        address: vec![0x61, 0x62, 0x63, 0x64],
                        balance: vec![0x71, 0x72, 0x73, 0x74],
                        code: vec![0x81, 0x82, 0x83, 0x84],
                        slots: vec![
                            ContractSlot {
                                slot: vec![0xa1, 0xa2, 0xa3, 0xa4],
                                value: vec![0xb1, 0xb2, 0xb3, 0xb4],
                            },
                            ContractSlot {
                                slot: vec![0xc1, 0xc2, 0xc3, 0xc4],
                                value: vec![0xd1, 0xd2, 0xd3, 0xd4],
                            },
                        ],
                        change: ChangeType::Update.into(),
                    },
                    ContractChange {
                        address: vec![0x61, 0x62, 0x63, 0x64],
                        balance: vec![0xf1, 0xf2, 0xf3, 0xf4],
                        code: vec![0x01, 0x02, 0x03, 0x04],
                        slots: vec![
                            ContractSlot {
                                slot: vec![0x91, 0x92, 0x93, 0x94],
                                value: vec![0xa1, 0xa2, 0xa3, 0xa4],
                            },
                            ContractSlot {
                                slot: vec![0xb1, 0xb2, 0xb3, 0xb4],
                                value: vec![0xc1, 0xc2, 0xc3, 0xc4],
                            },
                        ],
                        change: ChangeType::Update.into(),
                    },
                ],
                component_changes: vec![ProtocolComponent {
                    id: "0xaaaaaaaaa24eeeb8d57d431224f73832bc34f688".to_owned(),
                    tokens: vec![
                        H160::from_str("0x6B175474E89094C44Da98b954EedeAC495271d0F")
                            .unwrap()
                            .0
                            .to_vec(),
                        H160::from_str("0x6B175474E89094C44Da98b954EedeAC495271d0F")
                            .unwrap()
                            .0
                            .to_vec(),
                    ],
                    contracts: vec![
                        H160::from_str("0xC02aaA39b223FE8D0A0e5C4F27eAD9083C756Cc2")
                            .unwrap()
                            .0
                            .to_vec(),
                        H160::from_str("0xC02aaA39b223FE8D0A0e5C4F27eAD9083C756Cc2")
                            .unwrap()
                            .0
                            .to_vec(),
                    ],
                    static_att: vec![
                        Attribute {
                            name: "key1".to_owned(),
                            value: b"value1".to_vec(),
                            change: ChangeType::Creation.into(),
                        },
                        Attribute {
                            name: "key2".to_owned(),
                            value: b"value2".to_vec(),
                            change: ChangeType::Creation.into(),
                        },
                    ],
                    change: ChangeType::Creation.into(),
                }],
                balance_changes: vec![BalanceChange {
                    token: hex::decode(
                        "0xC02aaA39b223FE8D0A0e5C4F27eAD9083C756Cc2".trim_start_matches("0x"),
                    )
                    .unwrap(),
                    balance: 50000000.encode_to_vec(),
                    component_id: "WETH-CAI".encode(),
                }],
            }],
        }
    }

    pub fn pb_state_changes() -> crate::pb::tycho::evm::v1::EntityChanges {
        use crate::pb::tycho::evm::v1::*;
        let res1_value = 1000_u64.to_be_bytes().to_vec();
        let res2_value = 500_u64.to_be_bytes().to_vec();
        EntityChanges {
            component_id: "State1".to_owned(),
            attributes: vec![
                Attribute {
                    name: "reserve1".to_owned(),
                    value: res1_value,
                    change: ChangeType::Update.into(),
                },
                Attribute {
                    name: "reserve2".to_owned(),
                    value: res2_value,
                    change: ChangeType::Update.into(),
                },
            ],
        }
    }

    pub fn pb_block_entity_changes() -> crate::pb::tycho::evm::v1::BlockEntityChanges {
        use crate::pb::tycho::evm::v1::*;
        BlockEntityChanges {
            block: Some(Block {
                hash: vec![0x0, 0x0, 0x0, 0x0],
                parent_hash: vec![0x21, 0x22, 0x23, 0x24],
                number: 1,
                ts: 1000,
            }),
            changes: vec![
                TransactionEntityChanges {
                    tx: Some(Transaction {
                        hash: vec![0x0, 0x0, 0x0, 0x0],
                        from: vec![0x0, 0x0, 0x0, 0x0],
                        to: vec![0x0, 0x0, 0x0, 0x0],
                        index: 10,
                    }),
                    entity_changes: vec![
                        EntityChanges {
                            component_id: "State1".to_owned(),
                            attributes: vec![
                                Attribute {
                                    name: "reserve".to_owned(),
                                    value: 1000_u64.to_be_bytes().to_vec(),
                                    change: ChangeType::Update.into(),
                                },
                                Attribute {
                                    name: "static_attribute".to_owned(),
                                    value: 1_u64.to_be_bytes().to_vec(),
                                    change: ChangeType::Update.into(),
                                },
                            ],
                        },
                        EntityChanges {
                            component_id: "State2".to_owned(),
                            attributes: vec![
                                Attribute {
                                    name: "reserve".to_owned(),
                                    value: 1000_u64.to_be_bytes().to_vec(),
                                    change: ChangeType::Update.into(),
                                },
                                Attribute {
                                    name: "static_attribute".to_owned(),
                                    value: 1_u64.to_be_bytes().to_vec(),
                                    change: ChangeType::Update.into(),
                                },
                            ],
                        },
                    ],
                    component_changes: vec![ProtocolComponent {
                        id: "Pool".to_owned(),
                        tokens: vec![
                            H160::from_str("0x6B175474E89094C44Da98b954EedeAC495271d0F")
                                .unwrap()
                                .0
                                .to_vec(),
                            H160::from_str("0x6B175474E89094C44Da98b954EedeAC495271d0F")
                                .unwrap()
                                .0
                                .to_vec(),
                        ],
                        contracts: vec![H160::from_str(
                            "0xC02aaA39b223FE8D0A0e5C4F27eAD9083C756Cc2",
                        )
                        .unwrap()
                        .0
                        .to_vec()],
                        static_att: vec![Attribute {
                            name: "key".to_owned(),
                            value: 600_u64.to_be_bytes().to_vec(),
                            change: ChangeType::Creation.into(),
                        }],
                        change: ChangeType::Creation.into(),
                    }],
                    balance_changes: vec![],
                },
                TransactionEntityChanges {
                    tx: Some(Transaction {
                        hash: vec![0x11, 0x12, 0x13, 0x14],
                        from: vec![0x41, 0x42, 0x43, 0x44],
                        to: vec![0x51, 0x52, 0x53, 0x54],
                        index: 11,
                    }),
                    entity_changes: vec![EntityChanges {
                        component_id: "State1".to_owned(),
                        attributes: vec![
                            Attribute {
                                name: "reserve".to_owned(),
                                value: 600_u64.to_be_bytes().to_vec(),
                                change: ChangeType::Update.into(),
                            },
                            Attribute {
                                name: "new".to_owned(),
                                value: 0_u64.to_be_bytes().to_vec(),
                                change: ChangeType::Update.into(),
                            },
                        ],
                    }],
                    component_changes: vec![],
                    balance_changes: vec![],
                },
            ],
        }
    }

    pub fn pb_protocol_component() -> crate::pb::tycho::evm::v1::ProtocolComponent {
        use crate::pb::tycho::evm::v1::*;
        ProtocolComponent {
            id: "component_id".to_owned(),
            tokens: vec![
                H160::from_str("0x6B175474E89094C44Da98b954EedeAC495271d0F")
                    .unwrap()
                    .0
                    .to_vec(),
                H160::from_str("0x6B175474E89094C44Da98b954EedeAC495271d0F")
                    .unwrap()
                    .0
                    .to_vec(),
            ],
            contracts: vec![
                H160::from_str("0x31fF2589Ee5275a2038beB855F44b9Be993aA804")
                    .unwrap()
                    .0
                    .to_vec(),
                H160::from_str("0xC02aaA39b223FE8D0A0e5C4F27eAD9083C756Cc2")
                    .unwrap()
                    .0
                    .to_vec(),
            ],
            static_att: vec![
                Attribute {
                    name: "balance".to_owned(),
                    value: 100_u64.to_be_bytes().to_vec(),
                    change: ChangeType::Creation.into(),
                },
                Attribute {
                    name: "factory_address".to_owned(),
                    value: b"0x0fwe0g240g20".to_vec(),
                    change: ChangeType::Creation.into(),
                },
            ],
            change: ChangeType::Creation.into(),
        }
    }
}

#[cfg(test)]
mod test {
    use std::str::FromStr;

    use actix_web::body::MessageBody;
    use rstest::rstest;

    use crate::{extractor::evm::fixtures::transaction01, models::ProtocolSystem};

    use super::*;

    const HASH_256_0: &str = "0x0000000000000000000000000000000000000000000000000000000000000000";
    const HASH_256_1: &str = "0x0000000000000000000000000000000000000000000000000000000000000001";

    fn account01() -> Account {
        let code = vec![0, 0, 0, 0];
        let code_hash = H256(keccak256(&code));
        Account::new(
            Chain::Ethereum,
            "0xe688b84b23f322a994A53dbF8E15FA82CDB71127"
                .parse()
                .unwrap(),
            "0xe688b84b23f322a994a53dbf8e15fa82cdb71127".into(),
            fixtures::evm_slots([]),
            U256::from(10000),
            code.into(),
            code_hash,
            H256::zero(),
            H256::zero(),
            Some(H256::zero()),
        )
    }

    fn update_w_tx() -> AccountUpdateWithTx {
        let code = vec![0, 0, 0, 0];
        AccountUpdateWithTx::new(
            "0xe688b84b23f322a994A53dbF8E15FA82CDB71127"
                .parse()
                .unwrap(),
            Chain::Ethereum,
            fixtures::evm_slots([]),
            Some(U256::from(10000)),
            Some(code.into()),
            ChangeType::Update,
            fixtures::transaction01(),
        )
    }

    fn update_balance() -> AccountUpdate {
        AccountUpdate::new(
            "0xe688b84b23f322a994A53dbF8E15FA82CDB71127"
                .parse()
                .unwrap(),
            Chain::Ethereum,
            fixtures::evm_slots([]),
            Some(U256::from(420)),
            None,
            ChangeType::Update,
        )
    }

    fn update_slots() -> AccountUpdate {
        AccountUpdate::new(
            "0xe688b84b23f322a994A53dbF8E15FA82CDB71127"
                .parse()
                .unwrap(),
            Chain::Ethereum,
            fixtures::evm_slots([(0, 1), (1, 2)]),
            None,
            None,
            ChangeType::Update,
        )
    }

    #[test]
    fn test_account_from_update_w_tx() {
        let update = update_w_tx();
        let exp = account01();

        assert_eq!(Account::from(&update), exp);
    }

    #[test]
    fn test_merge_account_update() {
        let mut update_left = update_balance();
        let update_right = update_slots();
        let mut exp = update_slots();
        exp.balance = Some(U256::from(420));

        update_left.merge(update_right).unwrap();

        assert_eq!(update_left, exp);
    }

    #[test]
    fn test_merge_account_update_wrong_address() {
        let mut update_left = update_balance();
        let mut update_right = update_slots();
        update_right.address = H160::zero();
        let exp = Err(ExtractionError::MergeError(
            "Can't merge AccountUpdates from differing identities; \
            Expected 0xe688b84b23f322a994a53dbf8e15fa82cdb71127, \
            got 0x0000000000000000000000000000000000000000"
                .into(),
        ));

        let res = update_left.merge(update_right);

        assert_eq!(res, exp);
    }

    #[rstest]
    #[case::diff_block(
    fixtures::transaction02(HASH_256_1, HASH_256_1, 11),
    Err(ExtractionError::MergeError(format ! ("Can't merge AccountUpdates from different blocks: 0x{:x} != {}", H256::zero(), HASH_256_1)))
    )]
    #[case::same_tx(
    fixtures::transaction02(HASH_256_0, HASH_256_0, 11),
    Err(ExtractionError::MergeError(format ! ("Can't merge AccountUpdates from the same transaction: 0x{:x}", H256::zero())))
    )]
    #[case::lower_idx(
    fixtures::transaction02(HASH_256_1, HASH_256_0, 1),
    Err(ExtractionError::MergeError("Can't merge AccountUpdates with lower transaction index: 10 > 1".to_owned()))
    )]
    fn test_merge_account_update_w_tx(
        #[case] tx: Transaction,
        #[case] exp: Result<(), ExtractionError>,
    ) {
        let mut left = update_w_tx();
        let mut right = left.clone();
        right.tx = tx;

        let res = left.merge(right);

        assert_eq!(res, exp);
    }

    fn block_state_changes() -> BlockContractChanges {
        let tx = Transaction {
            hash: H256::from_low_u64_be(
                0x0000000000000000000000000000000000000000000000000000000011121314,
            ),
            block_hash: H256::from_low_u64_be(
                0x0000000000000000000000000000000000000000000000000000000031323334,
            ),
            from: H160::from_low_u64_be(0x0000000000000000000000000000000041424344),
            to: Some(H160::from_low_u64_be(0x0000000000000000000000000000000051525354)),
            index: 2,
        };
        let protocol_component = ProtocolComponent {
            id: ContractId("0xaaaaaaaaa24eeeb8d57d431224f73832bc34f688".to_owned()),
            protocol_system: ProtocolSystem::Ambient,
            protocol_type_id: String::from("id-1"),
            chain: Chain::Ethereum,
            tokens: vec![
                H160::from_str("0x6B175474E89094C44Da98b954EedeAC495271d0F").unwrap(),
                H160::from_str("0x6B175474E89094C44Da98b954EedeAC495271d0F").unwrap(),
            ],
            contract_ids: vec![
                H160::from_str("0xC02aaA39b223FE8D0A0e5C4F27eAD9083C756Cc2").unwrap(),
                H160::from_str("0xC02aaA39b223FE8D0A0e5C4F27eAD9083C756Cc2").unwrap(),
            ],
            static_attributes: HashMap::from([
                ("key1".to_string(), Bytes::from(b"value1".to_vec())),
                ("key2".to_string(), Bytes::from(b"value2".to_vec())),
            ]),
            change: ChangeType::Creation,
        };
        BlockContractChanges {
            extractor: "test".to_string(),
            chain: Chain::Ethereum,
            block: Block {
                number: 1,
                hash: H256::from_low_u64_be(
                    0x0000000000000000000000000000000000000000000000000000000031323334,
                ),
                parent_hash: H256::from_low_u64_be(
                    0x0000000000000000000000000000000000000000000000000000000021222324,
                ),
                chain: Chain::Ethereum,
                ts: NaiveDateTime::from_timestamp_opt(1000, 0).unwrap(),
            },
            tx_updates: vec![
                AccountUpdateWithTx {
                    update: AccountUpdate {
                        address: H160::from_low_u64_be(0x0000000000000000000000000000000061626364),
                        chain: Chain::Ethereum,
                        slots: fixtures::evm_slots([
                            (2711790500, 2981278644),
                            (3250766788, 3520254932),
                        ]),
                        balance: Some(U256::from(1903326068)),
                        code: Some(vec![129, 130, 131, 132].into()),
                        change: ChangeType::Update,
                    },
                    tx,
                },
                AccountUpdateWithTx {
                    update: AccountUpdate {
                        address: H160::from_low_u64_be(0x0000000000000000000000000000000061626364),
                        chain: Chain::Ethereum,
                        slots: fixtures::evm_slots([
                            (2981278644, 3250766788),
                            (2442302356, 2711790500),
                        ]),
                        balance: Some(U256::from(4059231220u64)),
                        code: Some(vec![1, 2, 3, 4].into()),
                        change: ChangeType::Update,
                    },
                    tx,
                },
            ],
            protocol_components: vec![protocol_component],
            tvl_changes: Vec::new(),
        }
    }

    #[test]
    fn test_block_state_changes_parse_msg() {
        let msg = fixtures::pb_block_contract_changes();

        let res = BlockContractChanges::try_from_message(
            msg,
            "test",
            Chain::Ethereum,
            ProtocolSystem::Ambient,
            String::from("id-1"),
        )
        .unwrap();
        assert_eq!(res, block_state_changes());
    }

    fn block_account_changes() -> BlockAccountChanges {
        let address = H160::from_low_u64_be(0x0000000000000000000000000000000061626364);
        let protocol_component = ProtocolComponent {
            id: ContractId("0xaaaaaaaaa24eeeb8d57d431224f73832bc34f688".to_owned()),
            protocol_system: ProtocolSystem::Ambient,
            protocol_type_id: String::from("id-1"),
            chain: Chain::Ethereum,
            tokens: vec![
                H160::from_str("0x6B175474E89094C44Da98b954EedeAC495271d0F").unwrap(),
                H160::from_str("0x6B175474E89094C44Da98b954EedeAC495271d0F").unwrap(),
            ],
            contract_ids: vec![
                H160::from_str("0xC02aaA39b223FE8D0A0e5C4F27eAD9083C756Cc2").unwrap(),
                H160::from_str("0xC02aaA39b223FE8D0A0e5C4F27eAD9083C756Cc2").unwrap(),
            ],
            static_attributes: [
                ("key1".to_string(), Bytes::from(b"value1".to_vec())),
                ("key2".to_string(), Bytes::from(b"value2".to_vec())),
            ]
            .iter()
            .cloned()
            .collect(),
            change: ChangeType::Creation,
        };
        BlockAccountChanges::new(
            "test",
            Chain::Ethereum,
            Block {
                number: 1,
                hash: H256::from_low_u64_be(
                    0x0000000000000000000000000000000000000000000000000000000031323334,
                ),
                parent_hash: H256::from_low_u64_be(
                    0x0000000000000000000000000000000000000000000000000000000021222324,
                ),
                chain: Chain::Ethereum,
                ts: NaiveDateTime::from_timestamp_opt(1000, 0).unwrap(),
            },
            vec![(
                address,
                AccountUpdate {
                    address: H160::from_low_u64_be(0x0000000000000000000000000000000061626364),
                    chain: Chain::Ethereum,
                    slots: fixtures::evm_slots([
                        (2711790500, 2981278644),
                        (3250766788, 3520254932),
                        (2981278644, 3250766788),
                        (2442302356, 2711790500),
                    ]),
                    balance: Some(U256::from(4059231220u64)),
                    code: Some(vec![1, 2, 3, 4].into()),
                    change: ChangeType::Update,
                },
            )]
            .into_iter()
            .collect(),
            vec![protocol_component],
            Vec::new(),
            Vec::new(),
        )
    }

    #[test]
    fn test_block_state_changes_aggregate() {
        let mut msg = block_state_changes();
        let block_hash = "0x0000000000000000000000000000000000000000000000000000000031323334";
        // use a different tx so merge works
        msg.tx_updates[1].tx = fixtures::transaction02(HASH_256_1, block_hash, 5);

        // should error cause same tx
        let res = msg.aggregate_updates().unwrap();

        assert_eq!(res, block_account_changes());
    }

    #[test]
    fn test_merge_protocol_state() {
        let up_attributes1: HashMap<String, Bytes> = vec![
            ("reserve1".to_owned(), Bytes::from(U256::from(1000))),
            ("reserve2".to_owned(), Bytes::from(U256::from(500))),
            ("static_attribute".to_owned(), Bytes::from(U256::from(1))),
            ("to_be_removed".to_owned(), Bytes::from(U256::from(1))),
        ]
        .into_iter()
        .collect();
        let del_attributes1: HashMap<String, Bytes> =
            vec![("to_add_back".to_owned(), Bytes::from(U256::from(0)))]
                .into_iter()
                .collect();
        let mut state1 = ProtocolState {
            component_id: "State1".to_owned(),
            updated_attributes: up_attributes1,
            deleted_attributes: del_attributes1,
            modify_tx: H256::zero(),
        };

        let up_attributes2: HashMap<String, Bytes> = vec![
            ("reserve1".to_owned(), Bytes::from(U256::from(900))),
            ("reserve2".to_owned(), Bytes::from(U256::from(550))),
            ("new_attribute".to_owned(), Bytes::from(U256::from(1))),
            ("to_add_back".to_owned(), Bytes::from(U256::from(200))),
        ]
        .into_iter()
        .collect();
        let del_attributes2: HashMap<String, Bytes> =
            vec![("to_be_removed".to_owned(), Bytes::from(U256::from(0)))]
                .into_iter()
                .collect();
        let state2 = ProtocolState {
            component_id: "State1".to_owned(),
            updated_attributes: up_attributes2.clone(),
            deleted_attributes: del_attributes2,
            modify_tx: HASH_256_1.parse().unwrap(),
        };

        let res = state1.merge(state2);

        assert!(res.is_ok());
        let expected_up_attributes: HashMap<String, Bytes> = vec![
            ("reserve1".to_owned(), Bytes::from(U256::from(900))),
            ("reserve2".to_owned(), Bytes::from(U256::from(550))),
            ("static_attribute".to_owned(), Bytes::from(U256::from(1))),
            ("new_attribute".to_owned(), Bytes::from(U256::from(1))),
            ("to_add_back".to_owned(), Bytes::from(U256::from(200))),
        ]
        .into_iter()
        .collect();
        assert_eq!(state1.updated_attributes, expected_up_attributes);
        let expected_del_attributes: HashMap<String, Bytes> =
            vec![("to_be_removed".to_owned(), Bytes::from(U256::from(0)))]
                .into_iter()
                .collect();
        assert_eq!(state1.deleted_attributes, expected_del_attributes);
    }

    fn protocol_state_with_tx() -> ProtocolStatesWithTx {
        let attributes: HashMap<String, Bytes> = vec![
            ("reserve".to_owned(), Bytes::from(1000_u64.to_be_bytes().to_vec())),
            ("static_attribute".to_owned(), Bytes::from(1_u64.to_be_bytes().to_vec())),
        ]
        .into_iter()
        .collect();
        let states: HashMap<String, ProtocolState> = vec![
            (
                "State1".to_owned(),
                ProtocolState {
                    component_id: "State1".to_owned(),
                    updated_attributes: attributes.clone(),
                    deleted_attributes: HashMap::new(),
                    modify_tx: H256::zero(),
                },
            ),
            (
                "State2".to_owned(),
                ProtocolState {
                    component_id: "State2".to_owned(),
                    updated_attributes: attributes,
                    deleted_attributes: HashMap::new(),
                    modify_tx: H256::zero(),
                },
            ),
        ]
        .into_iter()
        .collect();
        ProtocolStatesWithTx { protocol_states: states, tx: transaction01() }
    }

    #[test]
    fn test_merge_protocol_state_with_tx() {
        let mut base_state = protocol_state_with_tx();

        let new_attributes: HashMap<String, Bytes> = vec![
            ("reserve".to_owned(), Bytes::from(900_u64.to_be_bytes().to_vec())),
            ("new_attribute".to_owned(), Bytes::from(1_u64.to_be_bytes().to_vec())),
        ]
        .into_iter()
        .collect();
        let new_tx = fixtures::transaction02(HASH_256_1, HASH_256_0, 11);
        let new_states: HashMap<String, ProtocolState> = vec![(
            "State1".to_owned(),
            ProtocolState {
                component_id: "State1".to_owned(),
                updated_attributes: new_attributes,
                deleted_attributes: HashMap::new(),
                modify_tx: new_tx.hash,
            },
        )]
        .into_iter()
        .collect();

        let tx_update = ProtocolStatesWithTx { protocol_states: new_states, tx: new_tx };

        let res = base_state.merge(tx_update);

        assert!(res.is_ok());
        assert_eq!(base_state.protocol_states.len(), 2);
        let expected_attributes: HashMap<String, Bytes> = vec![
            ("reserve".to_owned(), Bytes::from(900_u64.to_be_bytes().to_vec())),
            ("static_attribute".to_owned(), Bytes::from(1_u64.to_be_bytes().to_vec())),
            ("new_attribute".to_owned(), Bytes::from(1_u64.to_be_bytes().to_vec())),
        ]
        .into_iter()
        .collect();
        assert_eq!(
            base_state
                .protocol_states
                .get("State1")
                .unwrap()
                .updated_attributes,
            expected_attributes
        );
    }

    #[rstest]
    #[case::diff_block(
    fixtures::transaction02(HASH_256_1, HASH_256_1, 11),
    Err(ExtractionError::MergeError(format ! ("Can't merge ProtocolStates from different blocks: 0x{:x} != {}", H256::zero(), HASH_256_1)))
    )]
    #[case::same_tx(
    fixtures::transaction02(HASH_256_0, HASH_256_0, 11),
    Err(ExtractionError::MergeError(format ! ("Can't merge ProtocolStates from the same transaction: 0x{:x}", H256::zero())))
    )]
    #[case::lower_idx(
    fixtures::transaction02(HASH_256_1, HASH_256_0, 1),
    Err(ExtractionError::MergeError("Can't merge ProtocolStates with lower transaction index: 10 > 1".to_owned()))
    )]
    fn test_merge_pool_state_with_tx_errors(
        #[case] tx: Transaction,
        #[case] exp: Result<(), ExtractionError>,
    ) {
        let mut base_state = protocol_state_with_tx();

        let mut new_state = protocol_state_with_tx();
        new_state.tx = tx;

        let res = base_state.merge(new_state);

        assert_eq!(res, exp);
    }

    fn protocol_state() -> ProtocolState {
        let res1_value = 1000_u64.to_be_bytes().to_vec();
        let res2_value = 500_u64.to_be_bytes().to_vec();
        ProtocolState {
            component_id: "State1".to_string(),
            updated_attributes: vec![
                ("reserve1".to_owned(), Bytes::from(res1_value)),
                ("reserve2".to_owned(), Bytes::from(res2_value)),
            ]
            .into_iter()
            .collect(),
            deleted_attributes: HashMap::new(),
            modify_tx: H256::zero(),
        }
    }

    #[test]
    fn test_protocol_state_wrong_id() {
        let mut state1 = protocol_state();

        let attributes2: HashMap<String, Bytes> =
            vec![("reserve".to_owned(), Bytes::from(U256::from(900)))]
                .into_iter()
                .collect();
        let state2 = ProtocolState {
            component_id: "State2".to_owned(),
            updated_attributes: attributes2.clone(),
            deleted_attributes: HashMap::new(),
            modify_tx: HASH_256_1.parse().unwrap(),
        };

        let res = state1.merge(state2);

        assert_eq!(
            res,
            Err(ExtractionError::MergeError(
                "Can't merge ProtocolStates from differing identities; Expected State1, got State2"
                    .to_owned()
            ))
        );
    }

    #[test]
    fn test_protocol_state_parse_msg() {
        let msg = fixtures::pb_state_changes();

        let res = ProtocolState::try_from_message(msg, &fixtures::transaction01()).unwrap();

        assert_eq!(res, protocol_state());
    }

    fn block_entity_changes() -> BlockEntityChanges {
        let tx = Transaction {
            hash: H256::from_low_u64_be(
                0x0000000000000000000000000000000000000000000000000000000011121314,
            ),
            block_hash: H256::from_low_u64_be(
                0x0000000000000000000000000000000000000000000000000000000000000000,
            ),
            from: H160::from_low_u64_be(0x0000000000000000000000000000000041424344),
            to: Some(H160::from_low_u64_be(0x0000000000000000000000000000000051525354)),
            index: 11,
        };
        let attr: HashMap<String, Bytes> = vec![
            ("reserve".to_owned(), Bytes::from(600_u64.to_be_bytes().to_vec())),
            ("new".to_owned(), Bytes::from(0_u64.to_be_bytes().to_vec())),
        ]
        .into_iter()
        .collect();
        let state_updates: HashMap<String, ProtocolState> = vec![(
            "State1".to_owned(),
            ProtocolState {
                component_id: "State1".to_owned(),
                updated_attributes: attr,
                deleted_attributes: HashMap::new(),
                modify_tx: tx.hash,
            },
        )]
        .into_iter()
        .collect();
        let static_attr: HashMap<String, Bytes> =
            vec![("key".to_owned(), Bytes::from(600_u64.to_be_bytes().to_vec()))]
                .into_iter()
                .collect();
        let new_protocol_components: HashMap<String, ProtocolComponent> = vec![(
            "Pool".to_owned(),
            ProtocolComponent {
                id: ContractId("Pool".to_owned()),
                protocol_system: ProtocolSystem::Ambient,
                protocol_type_id: "Pool".to_owned(),
                chain: Chain::Ethereum,
                tokens: vec![
                    H160::from_str("0x6B175474E89094C44Da98b954EedeAC495271d0F").unwrap(),
                    H160::from_str("0x6B175474E89094C44Da98b954EedeAC495271d0F").unwrap(),
                ],
                static_attributes: static_attr,
                contract_ids: vec![
                    H160::from_str("0xC02aaA39b223FE8D0A0e5C4F27eAD9083C756Cc2").unwrap()
                ],
                change: ChangeType::Creation,
            },
        )]
        .into_iter()
        .collect();
        BlockEntityChanges {
            extractor: "test".to_string(),
            chain: Chain::Ethereum,
            block: Block {
                number: 1,
                hash: H256::from_low_u64_be(
                    0x0000000000000000000000000000000000000000000000000000000000000000,
                ),
                parent_hash: H256::from_low_u64_be(
                    0x0000000000000000000000000000000000000000000000000000000021222324,
                ),
                chain: Chain::Ethereum,
                ts: NaiveDateTime::from_timestamp_opt(1000, 0).unwrap(),
            },
            state_updates: vec![
                protocol_state_with_tx(),
                ProtocolStatesWithTx { protocol_states: state_updates, tx },
            ],
            new_protocol_components,
        }
    }

    #[test]
    fn test_block_entity_changes_parse_msg() {
        let msg = fixtures::pb_block_entity_changes();

        let res = BlockEntityChanges::try_from_message(
            msg,
            "test",
            Chain::Ethereum,
            ProtocolSystem::Ambient,
            "Pool".to_owned(),
        )
        .unwrap();
        assert_eq!(res, block_entity_changes());
    }

    fn block_entity_changes_result() -> BlockEntityChangesResult {
        let tx = Transaction {
            hash: H256::from_low_u64_be(
                0x0000000000000000000000000000000000000000000000000000000011121314,
            ),
            block_hash: H256::from_low_u64_be(
                0x0000000000000000000000000000000000000000000000000000000000000000,
            ),
            from: H160::from_low_u64_be(0x0000000000000000000000000000000041424344),
            to: Some(H160::from_low_u64_be(0x0000000000000000000000000000000051525354)),
            index: 2,
        };
        let attr1: HashMap<String, Bytes> = vec![
            ("reserve".to_owned(), Bytes::from(600_u64.to_be_bytes().to_vec())),
            ("static_attribute".to_owned(), Bytes::from(1_u64.to_be_bytes().to_vec())),
            ("new".to_owned(), Bytes::from(0_u64.to_be_bytes().to_vec())),
        ]
        .into_iter()
        .collect();
        let attr2: HashMap<String, Bytes> = vec![
            ("reserve".to_owned(), Bytes::from(1000_u64.to_be_bytes().to_vec())),
            ("static_attribute".to_owned(), Bytes::from(1_u64.to_be_bytes().to_vec())),
        ]
        .into_iter()
        .collect();
        let state_updates: HashMap<String, ProtocolState> = vec![
            (
                "State1".to_owned(),
                ProtocolState {
                    component_id: "State1".to_owned(),
                    updated_attributes: attr1,
                    deleted_attributes: HashMap::new(),
                    modify_tx: tx.hash,
                },
            ),
            (
                "State2".to_owned(),
                ProtocolState {
                    component_id: "State2".to_owned(),
                    updated_attributes: attr2,
                    deleted_attributes: HashMap::new(),
                    modify_tx: H256::zero(),
                },
            ),
        ]
        .into_iter()
        .collect();
        let static_attr: HashMap<String, Bytes> =
            vec![("key".to_owned(), Bytes::from(600_u64.to_be_bytes().to_vec()))]
                .into_iter()
                .collect();
        let new_protocol_components: HashMap<String, ProtocolComponent> = vec![(
            "Pool".to_owned(),
            ProtocolComponent {
                id: ContractId("Pool".to_owned()),
                protocol_system: ProtocolSystem::Ambient,
                protocol_type_id: "Pool".to_owned(),
                chain: Chain::Ethereum,
                tokens: vec![
                    H160::from_str("0x6B175474E89094C44Da98b954EedeAC495271d0F").unwrap(),
                    H160::from_str("0x6B175474E89094C44Da98b954EedeAC495271d0F").unwrap(),
                ],
                static_attributes: static_attr,
                contract_ids: vec![
                    H160::from_str("0xC02aaA39b223FE8D0A0e5C4F27eAD9083C756Cc2").unwrap()
                ],
                change: ChangeType::Creation,
            },
        )]
        .into_iter()
        .collect();
        BlockEntityChangesResult {
            extractor: "test".to_string(),
            chain: Chain::Ethereum,
            block: Block {
                number: 1,
                hash: tx.block_hash,
                parent_hash: H256::from_low_u64_be(
                    0x0000000000000000000000000000000000000000000000000000000021222324,
                ),
                chain: Chain::Ethereum,
                ts: NaiveDateTime::from_timestamp_opt(1000, 0).unwrap(),
            },
            state_updates,
            new_protocol_components,
        }
    }

    #[test]
    fn test_block_entity_changes_aggregate() {
        let mut block_changes = block_entity_changes();
        let block_hash = "0x0000000000000000000000000000000000000000000000000000000000000000";
        // use a different tx so merge works
        let new_tx = fixtures::transaction02(HASH_256_1, block_hash, 5);
        block_changes.state_updates[0].tx = new_tx;

        let res = block_changes
            .aggregate_updates()
            .unwrap();

        assert_eq!(res, block_entity_changes_result());
        assert_eq!(res.state_updates.len(), 2);
    }

    fn create_transaction() -> Transaction {
        Transaction {
            hash: H256::from_low_u64_be(
                0x0000000000000000000000000000000000000000000000000000000011121314,
            ),
            block_hash: H256::from_low_u64_be(
                0x0000000000000000000000000000000000000000000000000000000031323334,
            ),
            from: H160::from_low_u64_be(0x0000000000000000000000000000000041424344),
            to: Some(H160::from_low_u64_be(0x0000000000000000000000000000000051525354)),
            index: 2,
        }
    }

    #[rstest]
    fn test_try_from_message_protocol_component() {
        let msg = fixtures::pb_protocol_component();

        let expected_chain = Chain::Ethereum;
        let expected_protocol_system = ProtocolSystem::Ambient;
        let expected_attribute_map: HashMap<String, Bytes> = vec![
            ("balance".to_string(), Bytes::from(100_u64.to_be_bytes().to_vec())),
            ("factory_address".to_string(), Bytes::from(b"0x0fwe0g240g20".to_vec())),
        ]
        .into_iter()
        .collect();
        let protocol_type_id = String::from("id-1");

        // Call the try_from_message method
        let result = ProtocolComponent::try_from_message(
            msg,
            expected_chain,
            expected_protocol_system,
            protocol_type_id.clone(),
        );

        // Assert the result
        assert!(result.is_ok());

        // Unwrap the result for further assertions
        let protocol_component = result.unwrap();

        // Assert specific properties of the protocol component
        assert_eq!(protocol_component.id, ContractId("component_id".to_string()));
        assert_eq!(protocol_component.protocol_system, expected_protocol_system);
        assert_eq!(protocol_component.protocol_type_id, protocol_type_id);
        assert_eq!(protocol_component.chain, expected_chain);
        assert_eq!(
            protocol_component.tokens,
            vec![
                H160::from_str("0x6B175474E89094C44Da98b954EedeAC495271d0F").unwrap(),
                H160::from_str("0x6B175474E89094C44Da98b954EedeAC495271d0F").unwrap(),
            ]
        );
        assert_eq!(
            protocol_component.contract_ids,
            vec![
                H160::from_str("0x31fF2589Ee5275a2038beB855F44b9Be993aA804").unwrap(),
                H160::from_str("0xC02aaA39b223FE8D0A0e5C4F27eAD9083C756Cc2").unwrap()
            ]
        );
        assert_eq!(protocol_component.static_attributes, expected_attribute_map);
    }

    #[rstest]
    fn test_try_from_message_tvl_change() {
        let tx = create_transaction();
        let expected_balance: f64 = 3000.0;
        let msg_balance = expected_balance.to_le_bytes().to_vec();

        let expected_token = H160::from_str("0xC02aaA39b223FE8D0A0e5C4F27eAD9083C756Cc2").unwrap();
        let msg_token = expected_token.0.to_vec();
        let expected_component_id = "DIANA-THALES";
        let msg_component_id = expected_component_id
            .try_into_bytes()
            .unwrap()
            .to_vec();
        let msg = substreams::BalanceChange {
            balance: msg_balance.to_vec(),
            token: msg_token,
            component_id: msg_component_id,
        };
        let from_message = TvlChange::try_from_message(msg, &tx).unwrap();

        assert_eq!(from_message.new_balance, expected_balance);
        assert_eq!(from_message.modify_tx, tx.hash);
        assert_eq!(from_message.token, expected_token);
        assert_eq!(from_message.component_id, expected_component_id);
    }
}<|MERGE_RESOLUTION|>--- conflicted
+++ resolved
@@ -500,13 +500,8 @@
     // blockchain the component belongs to
     chain: Chain,
     // ids of the tokens tradable
-<<<<<<< HEAD
     tokens: Vec<H160>,
-    // ids of the related contracts
-=======
-    tokens: Vec<String>,
     // addresses of the related contracts
->>>>>>> 632bbc01
     contract_ids: Vec<H160>,
     // stores the static attributes
     static_attributes: HashMap<String, Bytes>,
@@ -536,8 +531,11 @@
             .tokens
             .clone()
             .into_iter()
-            .map(|t| pad_and_parse_h160(&t.into()).map_err(ExtractionError::DecodeError))
-            .collect::<Result<Vec<_>, ExtractionError>>()?;
+            .map(|t| {
+                String::from_utf8(t)
+                    .map_err(|error| ExtractionError::DecodeError(error.to_string()))
+            })
+            .collect::<Result<Vec<_>, _>>()?;
 
         let contract_ids = msg
             .contracts
@@ -1035,16 +1033,7 @@
                 ],
                 component_changes: vec![ProtocolComponent {
                     id: "0xaaaaaaaaa24eeeb8d57d431224f73832bc34f688".to_owned(),
-                    tokens: vec![
-                        H160::from_str("0x6B175474E89094C44Da98b954EedeAC495271d0F")
-                            .unwrap()
-                            .0
-                            .to_vec(),
-                        H160::from_str("0x6B175474E89094C44Da98b954EedeAC495271d0F")
-                            .unwrap()
-                            .0
-                            .to_vec(),
-                    ],
+                    tokens: vec![b"token1".to_vec(), b"token2".to_vec()],
                     contracts: vec![
                         H160::from_str("0xC02aaA39b223FE8D0A0e5C4F27eAD9083C756Cc2")
                             .unwrap()
@@ -1154,14 +1143,8 @@
                     component_changes: vec![ProtocolComponent {
                         id: "Pool".to_owned(),
                         tokens: vec![
-                            H160::from_str("0x6B175474E89094C44Da98b954EedeAC495271d0F")
-                                .unwrap()
-                                .0
-                                .to_vec(),
-                            H160::from_str("0x6B175474E89094C44Da98b954EedeAC495271d0F")
-                                .unwrap()
-                                .0
-                                .to_vec(),
+                            "token0".to_owned().into_bytes(),
+                            "token1".to_owned().into_bytes(),
                         ],
                         contracts: vec![H160::from_str(
                             "0xC02aaA39b223FE8D0A0e5C4F27eAD9083C756Cc2",
@@ -1211,16 +1194,7 @@
         use crate::pb::tycho::evm::v1::*;
         ProtocolComponent {
             id: "component_id".to_owned(),
-            tokens: vec![
-                H160::from_str("0x6B175474E89094C44Da98b954EedeAC495271d0F")
-                    .unwrap()
-                    .0
-                    .to_vec(),
-                H160::from_str("0x6B175474E89094C44Da98b954EedeAC495271d0F")
-                    .unwrap()
-                    .0
-                    .to_vec(),
-            ],
+            tokens: vec![b"token1".to_vec(), b"token2".to_vec()],
             contracts: vec![
                 H160::from_str("0x31fF2589Ee5275a2038beB855F44b9Be993aA804")
                     .unwrap()
@@ -1402,10 +1376,7 @@
             protocol_system: ProtocolSystem::Ambient,
             protocol_type_id: String::from("id-1"),
             chain: Chain::Ethereum,
-            tokens: vec![
-                H160::from_str("0x6B175474E89094C44Da98b954EedeAC495271d0F").unwrap(),
-                H160::from_str("0x6B175474E89094C44Da98b954EedeAC495271d0F").unwrap(),
-            ],
+            tokens: vec!["token1".to_string(), "token2".to_string()],
             contract_ids: vec![
                 H160::from_str("0xC02aaA39b223FE8D0A0e5C4F27eAD9083C756Cc2").unwrap(),
                 H160::from_str("0xC02aaA39b223FE8D0A0e5C4F27eAD9083C756Cc2").unwrap(),
@@ -1487,10 +1458,7 @@
             protocol_system: ProtocolSystem::Ambient,
             protocol_type_id: String::from("id-1"),
             chain: Chain::Ethereum,
-            tokens: vec![
-                H160::from_str("0x6B175474E89094C44Da98b954EedeAC495271d0F").unwrap(),
-                H160::from_str("0x6B175474E89094C44Da98b954EedeAC495271d0F").unwrap(),
-            ],
+            tokens: vec!["token1".to_string(), "token2".to_string()],
             contract_ids: vec![
                 H160::from_str("0xC02aaA39b223FE8D0A0e5C4F27eAD9083C756Cc2").unwrap(),
                 H160::from_str("0xC02aaA39b223FE8D0A0e5C4F27eAD9083C756Cc2").unwrap(),
@@ -1811,10 +1779,7 @@
                 protocol_system: ProtocolSystem::Ambient,
                 protocol_type_id: "Pool".to_owned(),
                 chain: Chain::Ethereum,
-                tokens: vec![
-                    H160::from_str("0x6B175474E89094C44Da98b954EedeAC495271d0F").unwrap(),
-                    H160::from_str("0x6B175474E89094C44Da98b954EedeAC495271d0F").unwrap(),
-                ],
+                tokens: vec!["token0".to_owned(), "token1".to_owned()],
                 static_attributes: static_attr,
                 contract_ids: vec![
                     H160::from_str("0xC02aaA39b223FE8D0A0e5C4F27eAD9083C756Cc2").unwrap()
@@ -1858,6 +1823,7 @@
             "Pool".to_owned(),
         )
         .unwrap();
+
         assert_eq!(res, block_entity_changes());
     }
 
@@ -1919,10 +1885,7 @@
                 protocol_system: ProtocolSystem::Ambient,
                 protocol_type_id: "Pool".to_owned(),
                 chain: Chain::Ethereum,
-                tokens: vec![
-                    H160::from_str("0x6B175474E89094C44Da98b954EedeAC495271d0F").unwrap(),
-                    H160::from_str("0x6B175474E89094C44Da98b954EedeAC495271d0F").unwrap(),
-                ],
+                tokens: vec!["token0".to_owned(), "token1".to_owned()],
                 static_attributes: static_attr,
                 contract_ids: vec![
                     H160::from_str("0xC02aaA39b223FE8D0A0e5C4F27eAD9083C756Cc2").unwrap()
@@ -2012,13 +1975,7 @@
         assert_eq!(protocol_component.protocol_system, expected_protocol_system);
         assert_eq!(protocol_component.protocol_type_id, protocol_type_id);
         assert_eq!(protocol_component.chain, expected_chain);
-        assert_eq!(
-            protocol_component.tokens,
-            vec![
-                H160::from_str("0x6B175474E89094C44Da98b954EedeAC495271d0F").unwrap(),
-                H160::from_str("0x6B175474E89094C44Da98b954EedeAC495271d0F").unwrap(),
-            ]
-        );
+        assert_eq!(protocol_component.tokens, vec!["token1".to_string(), "token2".to_string()]);
         assert_eq!(
             protocol_component.contract_ids,
             vec![
