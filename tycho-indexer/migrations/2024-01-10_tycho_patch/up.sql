-- Make the "name" column of the protocol type unique
ALTER TABLE protocol_type
    ADD CONSTRAINT unique_name_constraint UNIQUE (name);

-- Change the name of the financial and implementation type enums
CREATE TYPE financial_type AS ENUM(
    'swap',
    'psm',
    'debt',
    'leverage'
);

ALTER TABLE protocol_type
    ALTER COLUMN financial_type TYPE financial_type
    USING protocol_type::text::financial_type;

DROP TYPE financial_protocol_type;

CREATE TYPE implementation_type AS ENUM(
    'custom',
    'vm'
);

ALTER TABLE protocol_type
    ALTER COLUMN "implementation" TYPE implementation_type
    USING protocol_type::text::implementation_type;

DROP TYPE protocol_implementation_type;

ALTER TABLE protocol_state
    DROP COLUMN state,
    DROP COLUMN tvl,
    DROP COLUMN inertias,
    ADD COLUMN attribute_name VARCHAR NOT NULL,
    ADD COLUMN attribute_value BYTEA NOT NULL,
    ADD COLUMN previous_value BYTEA NULL;

ALTER TABLE protocol_system
    ADD CONSTRAINT name_unique UNIQUE (name);

-- Make the "account_id" column of the token unique
ALTER TABLE token
    ADD CONSTRAINT unique_account_id_constraint UNIQUE (account_id);

DROP TRIGGER invalidate_previous_protocol_state ON protocol_state;

DROP FUNCTION invalidate_previous_entry_protocol_state();

DROP TRIGGER invalidate_previous_contract_storage ON contract_storage;

DROP FUNCTION invalidate_previous_entry_contract_storage();

DROP TRIGGER invalidate_previous_account_balance ON account_balance;

DROP FUNCTION invalidate_previous_entry_account_balance();

DROP TRIGGER invalidate_previous_contract_code ON contract_code;

DROP FUNCTION invalidate_previous_entry_contract_code();

CREATE TABLE IF NOT EXISTS protocol_component_holds_contract(
    "protocol_component_id" bigint REFERENCES protocol_component(id) ON DELETE CASCADE NOT NULL,
    -- we don't allow a contract to be deleted unless the protocol component was removed
    "contract_code_id" bigint REFERENCES "contract_code"(id) NOT NULL,
    -- Timestamp this entry was inserted into this table.
    "inserted_ts" timestamptz NOT NULL DEFAULT CURRENT_TIMESTAMP,
    -- Timestamp this entry was inserted into this table.
    "modified_ts" timestamptz NOT NULL DEFAULT CURRENT_TIMESTAMP,
    PRIMARY KEY ("protocol_component_id", "contract_code_id")
);

CREATE INDEX IF NOT EXISTS idx_protocol_component_holds_contract_protocol_component_id ON protocol_component_holds_contract(protocol_component_id);

CREATE INDEX IF NOT EXISTS idx_protocol_component_holds_contract_contract_code_id ON protocol_component_holds_contract(contract_code_id);

--  Saves the component balance of a protocol component.
CREATE TABLE IF NOT EXISTS component_balance(
    "id" bigserial PRIMARY KEY,
    -- id of the token whose tvl changed
    "token_id" bigint REFERENCES "token"(id) NOT NULL,
    -- new balance of the token for this component
    "new_balance" bytea NOT NULL,
<<<<<<< HEAD
    -- new balance of the token for this component
    "previous_value" bytea NOT NULL,
=======
    -- new balance as a floating point number
    "balance_float" float NOT NULL,
>>>>>>> ef733ee0
    -- the transaction that modified the tvl of this component
    "modify_tx" bigint REFERENCES "transaction"(id) ON DELETE CASCADE NOT NULL,
    -- Reference to static attributes of the protocol.
    "protocol_component_id" bigint REFERENCES protocol_component(id) NOT NULL,
    -- Timestamp this entry was inserted into this table.
    "inserted_ts" timestamptz NOT NULL DEFAULT CURRENT_TIMESTAMP,
    -- The ts at which this state became valid at.
    "valid_from" timestamptz NOT NULL,
    -- The ts at which this state stopped being valid at. Null if this
    --	state is the currently valid entry.
    "valid_to" timestamptz
);

-- Rename the protocol_holds_token table to protocol_component_holds_token
DROP TRIGGER update_modtime_protocol_holds_token ON protocol_holds_token;

DROP TRIGGER audit_table_protocol_holds_token ON protocol_holds_token;

ALTER TABLE protocol_holds_token RENAME TO protocol_component_holds_token;

CREATE TRIGGER update_modtime_protocol_component_holds_token
    BEFORE UPDATE ON protocol_component_holds_token
    FOR EACH ROW
    EXECUTE PROCEDURE update_modified_column();

CREATE TRIGGER audit_table_protocol_component_holds_token
    BEFORE UPDATE ON protocol_component_holds_token
    FOR EACH ROW
    EXECUTE PROCEDURE audit_trigger();
<|MERGE_RESOLUTION|>--- conflicted
+++ resolved
@@ -80,13 +80,10 @@
     "token_id" bigint REFERENCES "token"(id) NOT NULL,
     -- new balance of the token for this component
     "new_balance" bytea NOT NULL,
-<<<<<<< HEAD
     -- new balance of the token for this component
     "previous_value" bytea NOT NULL,
-=======
     -- new balance as a floating point number
     "balance_float" float NOT NULL,
->>>>>>> ef733ee0
     -- the transaction that modified the tvl of this component
     "modify_tx" bigint REFERENCES "transaction"(id) ON DELETE CASCADE NOT NULL,
     -- Reference to static attributes of the protocol.
