//! This module contains Tycho RPC implementation

use crate::extractor::evm::{self, Account};
use crate::models::Chain;
<<<<<<< HEAD
use crate::rpc::deserialization_helpers::{chain_from_str, hex_to_bytes};
use crate::storage::postgres::PostgresGateway;
use crate::storage::{BlockIdentifier, ContractStateGateway};
use crate::storage::{BlockOrTimestamp, ContractId};
use chrono::NaiveDateTime;
use chrono::Utc;
use diesel_async::AsyncPgConnection;
use serde::Deserialize;
=======
use serde::{
    de::{self, Deserializer},
    Deserialize,
};
>>>>>>> 06e549f0
use thiserror::Error;
use tracing::error;

pub mod deserialization_helpers;
struct RequestHandler {
    db_gw: PostgresGateway<evm::Block, evm::Transaction>,
    db_connection: AsyncPgConnection,
}

impl RequestHandler {
    async fn get_state(&mut self, request: &StateRequestBody) -> StateRequestResponse {
        //TODO: handle when no contract is specified with filters
        let at = match &request.version.block {
            Some(b) => BlockOrTimestamp::Block(BlockIdentifier::Hash(b.hash.clone())),
            None => BlockOrTimestamp::Timestamp(request.version.timestamp),
        };

        let mut accounts: Vec<Account> = Vec::new();

        if let Some(contract_ids) = &request.contract_ids {
            for contract_id in contract_ids {
                match self
                    .db_gw
                    .get_contract(contract_id, &Some(&at), &mut self.db_connection)
                    .await
                {
                    Ok(contract_state) => accounts.push(contract_state),
                    Err(e) => {
                        error!("Error while getting contract state {}", e)
                    }
                }
            }
        }

        StateRequestResponse { accounts }
    }
}

struct StateRequestResponse {
    accounts: Vec<Account>,
}

#[derive(Error, Debug)]
pub enum RpcError {
    #[error("Failed to parse JSON: {0}")]
    ParseError(serde_json::Error),
}

impl From<serde_json::Error> for RpcError {
    fn from(err: serde_json::Error) -> RpcError {
        RpcError::ParseError(err)
    }
}

#[derive(Debug, Deserialize, PartialEq)]
struct StateRequestBody {
    #[serde(rename = "contractIds")]
    contract_ids: Option<Vec<ContractId>>,
    #[serde(default = "Version::default")]
    version: Version,
}

#[derive(Debug, Deserialize, PartialEq)]
struct Version {
    timestamp: NaiveDateTime,
    block: Option<Block>,
}

impl Default for Version {
    fn default() -> Self {
        Version {
            timestamp: Utc::now().naive_utc(),
            block: None,
        }
    }
}

#[derive(Debug, Deserialize, PartialEq)]
struct Block {
    #[serde(deserialize_with = "hex_to_bytes")]
    hash: Vec<u8>,
    #[serde(rename = "parentHash", deserialize_with = "hex_to_bytes")]
    parent_hash: Vec<u8>,
    #[serde(deserialize_with = "chain_from_str")]
    chain: Chain,
    number: i64,
}

fn parse_state_request(json_str: &str) -> Result<StateRequestBody, RpcError> {
    let request_body: StateRequestBody = serde_json::from_str(json_str)?;

    Ok(request_body)
}

#[cfg(test)]
mod tests {
    use crate::storage::postgres::db_fixtures;
    use diesel_async::AsyncConnection;
    use ethers::types::{H160, H256, U256};
    use std::collections::HashMap;
    use std::str::FromStr;

    use super::*;

    #[test]
    fn test_parse_state_request() {
        let json_str = r#"
        {
            "contractIds": [
                {
                    "address": "0xb4eccE46b8D4e4abFd03C9B806276A6735C9c092",
                    "chain": "ethereum"
                }
            ],
            "version": {
                "timestamp": "2069-01-01T04:20:00",
                "block": {
                    "hash": "0x24101f9cb26cd09425b52da10e8c2f56ede94089a8bbe0f31f1cda5f4daa52c4",
                    "parentHash": "0x8d75152454e60413efe758cc424bfd339897062d7e658f302765eb7b50971815",
                    "number": 213,
                    "chain": "ethereum"
                }
            }
        }
        "#;

        let result = parse_state_request(json_str).unwrap();

        let contract0 = hex::decode("b4eccE46b8D4e4abFd03C9B806276A6735C9c092").unwrap();
        let block_hash =
            hex::decode("24101f9cb26cd09425b52da10e8c2f56ede94089a8bbe0f31f1cda5f4daa52c4")
                .unwrap();
        let parent_block_hash =
            hex::decode("8d75152454e60413efe758cc424bfd339897062d7e658f302765eb7b50971815")
                .unwrap();
        let block_number = 213;

        let expected_timestamp =
            NaiveDateTime::parse_from_str("2069-01-01T04:20:00", "%Y-%m-%dT%H:%M:%S").unwrap();

        let expected = StateRequestBody {
            contract_ids: Some(vec![ContractId::new(Chain::Ethereum, contract0)]),
            version: Version {
                timestamp: expected_timestamp,
                block: Some(Block {
                    hash: block_hash,
                    parent_hash: parent_block_hash,
                    chain: Chain::Ethereum,
                    number: block_number,
                }),
            },
        };

        assert_eq!(result, expected);
    }

    #[test]
    fn test_parse_state_request_no_contract_specified() {
        let json_str = r#"
    {
        "version": {
            "timestamp": "2069-01-01T04:20:00",
            "block": {
                "hash": "0x24101f9cb26cd09425b52da10e8c2f56ede94089a8bbe0f31f1cda5f4daa52c4",
                "parentHash": "0x8d75152454e60413efe758cc424bfd339897062d7e658f302765eb7b50971815",
                "number": 213,
                "chain": "ethereum"
            }
        }
    }
    "#;

        let result = parse_state_request(json_str).unwrap();

        let block_hash =
            hex::decode("24101f9cb26cd09425b52da10e8c2f56ede94089a8bbe0f31f1cda5f4daa52c4")
                .unwrap();
        let parent_block_hash =
            hex::decode("8d75152454e60413efe758cc424bfd339897062d7e658f302765eb7b50971815")
                .unwrap();
        let block_number = 213;
        let expected_timestamp =
            NaiveDateTime::parse_from_str("2069-01-01T04:20:00", "%Y-%m-%dT%H:%M:%S").unwrap();

        let expected = StateRequestBody {
<<<<<<< HEAD
            contract_ids: None,
=======
            contract_ids: vec![ContractId { chain: Chain::Ethereum, address: contract0 }],
>>>>>>> 06e549f0
            version: Version {
                timestamp: expected_timestamp,
                block: Some(Block {
                    hash: block_hash,
                    parent_hash: parent_block_hash,
                    chain: Chain::Ethereum,
                    number: block_number,
                }),
            },
        };

        assert_eq!(result, expected);
    }

    #[test]
    fn test_parse_state_request_no_version_specified() {
        let json_str = r#"
    {
        "contractIds": [
            {
                "address": "0xb4eccE46b8D4e4abFd03C9B806276A6735C9c092",
                "chain": "ethereum"
            }
        ]
    }
    "#;

        let result = parse_state_request(json_str).unwrap();

        let contract0 = hex::decode("b4eccE46b8D4e4abFd03C9B806276A6735C9c092").unwrap();

        let expected = StateRequestBody {
            contract_ids: Some(vec![ContractId::new(Chain::Ethereum, contract0)]),
            version: Version {
                timestamp: Utc::now().naive_utc(),
                block: None,
            },
        };

        let time_difference = expected.version.timestamp.timestamp_millis()
            - result.version.timestamp.timestamp_millis();

        // Allowing a small time delta (1 second)
        assert!(time_difference <= 1000);
        assert_eq!(result.contract_ids, expected.contract_ids);
        assert_eq!(result.version.block, expected.version.block);
    }

    pub async fn setup_account(conn: &mut AsyncPgConnection) -> String {
        // Adds fixtures: chain, block, transaction, account, account_balance
        let acc_address = "6B175474E89094C44Da98b954EedeAC495271d0F";
        let chain_id = db_fixtures::insert_chain(conn, "ethereum").await;
        let blk = db_fixtures::insert_blocks(conn, chain_id).await;
        db_fixtures::insert_txns(
            conn,
            &[
                (
                    blk[0],
                    1i64,
                    "0xbb7e16d797a9e2fbc537e30f91ed3d27a254dd9578aa4c3af3e5f0d3e8130945",
                ),
                (
                    blk[1],
                    1i64,
                    "0x3108322284d0a89a7accb288d1a94384d499504fe7e04441b0706c7628dee7b7",
                ),
            ],
        )
        .await;

        let addr = hex::encode(H256::random().as_bytes());
        let tx_data = [(blk[1], 1234, addr.as_str())];
        let tid = db_fixtures::insert_txns(conn, &tx_data).await;

        // Insert account and balances
        let acc_id =
            db_fixtures::insert_account(conn, acc_address, "account0", chain_id, None).await;

        db_fixtures::insert_account_balances(conn, tid[0], acc_id).await;
        let contract_code = hex::decode("1234").unwrap();
        db_fixtures::insert_contract_code(conn, acc_id, tid[0], contract_code).await;
        acc_address.to_string()
    }

    #[tokio::test]
    async fn test_get_state() {
        let db_url = std::env::var("DATABASE_URL").unwrap();
        let mut conn = AsyncPgConnection::establish(&db_url).await.unwrap();
        conn.begin_test_transaction().await.unwrap();
        let acc_address = setup_account(&mut conn).await;

        let db_gtw =
            PostgresGateway::<evm::Block, evm::Transaction>::from_connection(&mut conn).await;
        let mut req_handler = RequestHandler {
            db_gw: db_gtw,
            db_connection: conn,
        };

        let code = hex::decode("1234").unwrap();
        let code_hash = H256::from_slice(&ethers::utils::keccak256(&code));
        let expected = Account::new(
            Chain::Ethereum,
            H160::from_str("6B175474E89094C44Da98b954EedeAC495271d0F").unwrap(),
            "account0".to_owned(),
            HashMap::new(),
            U256::from(100),
            code,
            code_hash,
            H256::zero(),
            None,
        );

        let request = StateRequestBody {
            contract_ids: Some(vec![ContractId::new(
                Chain::Ethereum,
                hex::decode(acc_address).unwrap(),
            )]),
            version: Version {
                timestamp: Utc::now().naive_utc(),
                block: None,
            },
        };

        let state = req_handler.get_state(&request).await;

        assert_eq!(state.accounts[0], expected);
    }
}<|MERGE_RESOLUTION|>--- conflicted
+++ resolved
@@ -1,22 +1,17 @@
 //! This module contains Tycho RPC implementation
 
-use crate::extractor::evm::{self, Account};
-use crate::models::Chain;
-<<<<<<< HEAD
-use crate::rpc::deserialization_helpers::{chain_from_str, hex_to_bytes};
-use crate::storage::postgres::PostgresGateway;
-use crate::storage::{BlockIdentifier, ContractStateGateway};
-use crate::storage::{BlockOrTimestamp, ContractId};
-use chrono::NaiveDateTime;
-use chrono::Utc;
+use crate::{
+    extractor::evm::{self, Account},
+    models::Chain,
+    rpc::deserialization_helpers::{chain_from_str, hex_to_bytes},
+    storage::{
+        postgres::PostgresGateway, BlockIdentifier, BlockOrTimestamp, ContractId,
+        ContractStateGateway,
+    },
+};
+use chrono::{NaiveDateTime, Utc};
 use diesel_async::AsyncPgConnection;
 use serde::Deserialize;
-=======
-use serde::{
-    de::{self, Deserializer},
-    Deserialize,
-};
->>>>>>> 06e549f0
 use thiserror::Error;
 use tracing::error;
 
@@ -87,10 +82,7 @@
 
 impl Default for Version {
     fn default() -> Self {
-        Version {
-            timestamp: Utc::now().naive_utc(),
-            block: None,
-        }
+        Version { timestamp: Utc::now().naive_utc(), block: None }
     }
 }
 
@@ -116,8 +108,7 @@
     use crate::storage::postgres::db_fixtures;
     use diesel_async::AsyncConnection;
     use ethers::types::{H160, H256, U256};
-    use std::collections::HashMap;
-    use std::str::FromStr;
+    use std::{collections::HashMap, str::FromStr};
 
     use super::*;
 
@@ -202,11 +193,7 @@
             NaiveDateTime::parse_from_str("2069-01-01T04:20:00", "%Y-%m-%dT%H:%M:%S").unwrap();
 
         let expected = StateRequestBody {
-<<<<<<< HEAD
             contract_ids: None,
-=======
-            contract_ids: vec![ContractId { chain: Chain::Ethereum, address: contract0 }],
->>>>>>> 06e549f0
             version: Version {
                 timestamp: expected_timestamp,
                 block: Some(Block {
@@ -240,14 +227,17 @@
 
         let expected = StateRequestBody {
             contract_ids: Some(vec![ContractId::new(Chain::Ethereum, contract0)]),
-            version: Version {
-                timestamp: Utc::now().naive_utc(),
-                block: None,
-            },
-        };
-
-        let time_difference = expected.version.timestamp.timestamp_millis()
-            - result.version.timestamp.timestamp_millis();
+            version: Version { timestamp: Utc::now().naive_utc(), block: None },
+        };
+
+        let time_difference = expected
+            .version
+            .timestamp
+            .timestamp_millis() -
+            result
+                .version
+                .timestamp
+                .timestamp_millis();
 
         // Allowing a small time delta (1 second)
         assert!(time_difference <= 1000);
@@ -294,16 +284,17 @@
     #[tokio::test]
     async fn test_get_state() {
         let db_url = std::env::var("DATABASE_URL").unwrap();
-        let mut conn = AsyncPgConnection::establish(&db_url).await.unwrap();
-        conn.begin_test_transaction().await.unwrap();
+        let mut conn = AsyncPgConnection::establish(&db_url)
+            .await
+            .unwrap();
+        conn.begin_test_transaction()
+            .await
+            .unwrap();
         let acc_address = setup_account(&mut conn).await;
 
         let db_gtw =
             PostgresGateway::<evm::Block, evm::Transaction>::from_connection(&mut conn).await;
-        let mut req_handler = RequestHandler {
-            db_gw: db_gtw,
-            db_connection: conn,
-        };
+        let mut req_handler = RequestHandler { db_gw: db_gtw, db_connection: conn };
 
         let code = hex::decode("1234").unwrap();
         let code_hash = H256::from_slice(&ethers::utils::keccak256(&code));
@@ -324,10 +315,7 @@
                 Chain::Ethereum,
                 hex::decode(acc_address).unwrap(),
             )]),
-            version: Version {
-                timestamp: Utc::now().naive_utc(),
-                block: None,
-            },
+            version: Version { timestamp: Utc::now().naive_utc(), block: None },
         };
 
         let state = req_handler.get_state(&request).await;
