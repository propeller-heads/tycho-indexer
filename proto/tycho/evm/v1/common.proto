syntax = "proto3";

package tycho.evm.v1;

// This file contains the proto definitions for Substreams common to all integrations.

// A struct describing a block.
message Block {
  // The blocks hash.
  bytes hash = 1;
  // The parent blocks hash.
  bytes parent_hash = 2;
  // The block number.
  uint64 number = 3;
  // The block timestamp.
  uint64 ts = 4;
}

// A struct describing a transaction.
message Transaction {
  // The transaction hash.
  bytes hash = 1;
  // The sender of the transaction.
  bytes from = 2;
  // The receiver of the transaction.
  bytes to = 3;
  // The transactions index within the block.
  uint64 index = 4;
}

// Enum to specify the type of a change.
enum ChangeType {
  CHANGE_TYPE_UNSPECIFIED = 0;
  CHANGE_TYPE_UPDATE = 1;
  CHANGE_TYPE_CREATION = 2;
  CHANGE_TYPE_DELETION = 3;
}

// A custom struct representing an arbitrary attribute of a protocol component.
message Attribute {
  // The name of the attribute.
  string name = 1;
  // The value of the attribute.
  bytes value = 2;
  // The type of change the attribute underwent.
  ChangeType change = 3;
}

// A struct describing a part of the protocol.
message ProtocolComponent {
  // A unique identifier for the component within the protocol.
  // Can be a stringified address or a string describing the trading pair.
  string id = 1;
  // Addresses of the ERC20 tokens used by the component.
  repeated bytes tokens = 2;
<<<<<<< HEAD
  repeated bytes contracts = 3;
=======
  // Addresses of the contracts used by the component.
  repeated bytes contracts = 3;
  // Attributes of the component.
  // The inner ChangeType of the attribute has to match the ChangeType of the ProtocolComponent.
>>>>>>> 1b239458
  repeated Attribute static_att = 4;
  // Type of change the component underwent.
  ChangeType change = 5;
}

// A struct for following the changes of Total Value Locked (TVL) of a protocol component.
// Note that if the ProtocolComponent contains multiple contracts, the TVL is tracked for the component as a whole.
message BalanceChange {
  // The address of the ERC20 token whose balance changed.
  bytes token = 1;
  // The new balance of the token.
  bytes balance = 2;
  // The id of the component whose TVL is tracked.
  bytes component_id = 3;
}<|MERGE_RESOLUTION|>--- conflicted
+++ resolved
@@ -53,14 +53,10 @@
   string id = 1;
   // Addresses of the ERC20 tokens used by the component.
   repeated bytes tokens = 2;
-<<<<<<< HEAD
-  repeated bytes contracts = 3;
-=======
   // Addresses of the contracts used by the component.
   repeated bytes contracts = 3;
   // Attributes of the component.
   // The inner ChangeType of the attribute has to match the ChangeType of the ProtocolComponent.
->>>>>>> 1b239458
   repeated Attribute static_att = 4;
   // Type of change the component underwent.
   ChangeType change = 5;
